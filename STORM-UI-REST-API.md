# Storm UI REST API

The Storm UI daemon provides a REST API that allows you to interact with a Storm cluster, which includes retrieving
metrics data and configuration information as well as management operations such as starting or stopping topologies.


# Data format

The REST API returns JSON responses and supports JSONP.
Clients can pass a callback query parameter to wrap JSON in the callback function.


# Using the UI REST API

_Note: It is recommended to ignore undocumented elements in the JSON response because future versions of Storm may not_
_support those elements anymore._


## REST API Base URL

The REST API is part of the UI daemon of Storm (started by `storm ui`) and thus runs on the same host and port as the
Storm UI (the UI daemon is often run on the same host as the Nimbus daemon).  The port is configured by `ui.port`,
which is set to `8080` by default (see [defaults.yaml](conf/defaults.yaml)).

The API base URL would thus be:

    http://<ui-host>:<ui-port>/api/v1/...

You can use a tool such as `curl` to talk to the REST API:

    # Request the cluster configuration.
    # Note: We assume ui.port is configured to the default value of 8080.
    $ curl http://<ui-host>:8080/api/v1/cluster/configuration

##Impersonating a user in secure environment
In a secure environment an authenticated user can impersonate another user. To impersonate a user the caller must pass
`doAsUser` param or header with value set to the user that the request needs to be performed as. Please see SECURITY.MD
to learn more about how to setup impersonation ACLs and authorization. The rest API uses the same configs and acls that
are used by nimbus.

Examples:

```no-highlight
 1. http://ui-daemon-host-name:8080/api/v1/topology/wordcount-1-1425844354\?doAsUser=testUSer1
 2. curl 'http://localhost:8080/api/v1/topology/wordcount-1-1425844354/activate' -X POST -H 'doAsUser:testUSer1'
```

## GET Operations

### /api/v1/cluster/configuration (GET)

Returns the cluster configuration.

Sample response (does not include all the data fields):

```json
  {
    "dev.zookeeper.path": "/tmp/dev-storm-zookeeper",
    "topology.tick.tuple.freq.secs": null,
    "topology.builtin.metrics.bucket.size.secs": 60,
    "topology.fall.back.on.java.serialization": true,
    "topology.max.error.report.per.interval": 5,
    "zmq.linger.millis": 5000,
    "topology.skip.missing.kryo.registrations": false,
    "storm.messaging.netty.client_worker_threads": 1,
    "ui.childopts": "-Xmx768m",
    "storm.zookeeper.session.timeout": 20000,
    "nimbus.reassign": true,
    "topology.trident.batch.emit.interval.millis": 500,
    "storm.messaging.netty.flush.check.interval.ms": 10,
    "nimbus.monitor.freq.secs": 10,
    "logviewer.childopts": "-Xmx128m",
    "java.library.path": "/usr/local/lib:/opt/local/lib:/usr/lib",
    "topology.executor.send.buffer.size": 1024,
    }
```

### /api/v1/cluster/summary (GET)

Returns cluster summary information such as nimbus uptime or number of supervisors.

Response fields:

|Field  |Value|Description
|---	|---	|---
|stormVersion|String| Storm version|
|nimbusUptime|String| Shows how long the cluster is running|
|supervisors|Integer| Number of supervisors running|
|topologies| Integer| Number of topologies running| 
|slotsTotal| Integer|Total number of available worker slots|
|slotsUsed| Integer| Number of worker slots used|
|slotsFree| Integer |Number of worker slots available|
|executorsTotal| Integer |Total number of executors|
|tasksTotal| Integer |Total tasks|

Sample response:

```json
   {
    "stormVersion": "0.9.2-incubating-SNAPSHOT",
    "nimbusUptime": "3m 53s",
    "supervisors": 1,
    "slotsTotal": 4,
    "slotsUsed": 3,
    "slotsFree": 1,
    "executorsTotal": 28,
    "tasksTotal": 28
    }
```

### /api/v1/supervisor/summary (GET)

Returns summary information for all supervisors.

Response fields:

|Field  |Value|Description|
|---	|---	|---
|id| String | Supervisor's id|
|host| String| Supervisor's host name|
|uptime| String| Shows how long the supervisor is running|
|slotsTotal| Integer| Total number of available worker slots for this supervisor|
|slotsUsed| Integer| Number of worker slots used on this supervisor|

Sample response:

```json
{
    "supervisors": [
        {
            "id": "0b879808-2a26-442b-8f7d-23101e0c3696",
            "host": "10.11.1.7",
            "uptime": "5m 58s",
            "slotsTotal": 4,
            "slotsUsed": 3
        }
    ]
}
```

### /api/v1/nimbus/summary (GET)

Returns summary information for all nimbus hosts.

Response fields:

|Field  |Value|Description|
|---	|---	|---
|host| String | Nimbus' host name|
|port| int| Nimbus' port number|
|nimbusUpTime| String| Shows since how long the nimbus has been running|
|nimbusLogLink| String| Logviewer url to view the nimbus.log|
|version| String| Version of storm this nimbus host is running|

Sample response:

```json
{
    "nimbuses":[
        {
            "host":"192.168.202.1",
            "port":6627,
            "nimbusLogLink":"http:\/\/192.168.202.1:8000\/log?file=nimbus.log",
            "isLeader":true,
            "version":"0.10.0-SNAPSHOT",
            "nimbusUpTime":"3m 33s"
        }
    ]
}
```

### /api/v1/topology/summary (GET)

Returns summary information for all topologies.

Response fields:

|Field  |Value | Description|
|---	|---	|---
|id| String| Topology Id|
|name| String| Topology Name|
|status| String| Topology Status|
|uptime| String|  Shows how long the topology is running|
|tasksTotal| Integer |Total number of tasks for this topology|
|workersTotal| Integer |Number of workers used for this topology|
|executorsTotal| Integer |Number of executors used for this topology|
|replicationCount| Integer |Number of nimbus hosts on which this topology code is replicated|
Sample response:

```json
{
    "topologies": [
        {
            "id": "WordCount3-1-1402960825",
            "name": "WordCount3",
            "status": "ACTIVE",
            "uptime": "6m 5s",
            "tasksTotal": 28,
            "workersTotal": 3,
            "executorsTotal": 28,
            "replicationCount": 1
        }
    ]
}
```

### /api/v1/topology/:id (GET)

Returns topology information and statistics.  Substitute id with topology id.

Request parameters:

|Parameter |Value   |Description  |
|----------|--------|-------------|
|id   	   |String (required)| Topology Id  |
|window    |String. Default value :all-time| Window duration for metrics in seconds|
|sys       |String. Values 1 or 0. Default value 0| Controls including sys stats part of the response|


Response fields:

|Field  |Value |Description|
|---	|---	|---
|id| String| Topology Id|
|name| String |Topology Name|
|uptime| String |How long the topology has been running|
|status| String |Current status of the topology, e.g. "ACTIVE"|
|tasksTotal| Integer |Total number of tasks for this topology|
|workersTotal| Integer |Number of workers used for this topology|
|executorsTotal| Integer |Number of executors used for this topology|
|msgTimeout| Integer | Number of seconds a tuple has before the spout considers it failed |
|windowHint| String | window param value in "hh mm ss" format. Default value is "All Time"|
|topologyStats| Array | Array of all the topology related stats per time window|
|topologyStats.windowPretty| String |Duration passed in HH:MM:SS format|
|topologyStats.window| String |User requested time window for metrics|
|topologyStats.emitted| Long |Number of messages emitted in given window|
|topologyStats.trasferred| Long |Number messages transferred in given window|
|topologyStats.completeLatency| String (double value returned in String format) |Total latency for processing the message|
|topologyStats.acked| Long |Number of messages acked in given window|
|topologyStats.failed| Long |Number of messages failed in given window|
|spouts| Array | Array of all the spout components in the topology|
|spouts.spoutId| String |Spout id|
|spouts.executors| Integer |Number of executors for the spout|
|spouts.emitted| Long |Number of messages emitted in given window |
|spouts.completeLatency| String (double value returned in String format) |Total latency for processing the message|
|spouts.transferred| Long |Total number of messages  transferred in given window|
|spouts.tasks| Integer |Total number of tasks for the spout|
|spouts.lastError| String |Shows the last error happened in a spout|
|spouts.errorLapsedSecs| Integer | Number of seconds elapsed since that last error happened in a spout|
|spouts.errorWorkerLogLink| String | Link to the worker log that reported the exception |
|spouts.acked| Long |Number of messages acked|
|spouts.failed| Long |Number of messages failed|
|bolts| Array | Array of bolt components in the topology|
|bolts.boltId| String |Bolt id|
|bolts.capacity| String (double value returned in String format) |This value indicates number of messages executed * average execute latency / time window|
|bolts.processLatency| String (double value returned in String format)  |Average time of the bolt to ack a message after it was received|
|bolts.executeLatency| String (double value returned in String format) |Average time to run the execute method of the bolt|
|bolts.executors| Integer |Number of executor tasks in the bolt component|
|bolts.tasks| Integer |Number of instances of bolt|
|bolts.acked| Long |Number of tuples acked by the bolt|
|bolts.failed| Long |Number of tuples failed by the bolt|
|bolts.lastError| String |Shows the last error occurred in the bolt|
|bolts.errorLapsedSecs| Integer |Number of seconds elapsed since that last error happened in a bolt|
|bolts.errorWorkerLogLink| String | Link to the worker log that reported the exception |
|bolts.emitted| Long |Number of tuples emitted|
<<<<<<< HEAD
=======
|antiForgeryToken| String | CSRF token|
|replicationCount| Integer |Number of nimbus hosts on which this topology code is replicated|

Caution: users need to unescape the antiForgeryToken value before using this token to make POST calls(simple-json escapes forward slashes)
[ISSUE-8](https://code.google.com/p/json-simple/issues/detail?id=8)

>>>>>>> 765e4c2f

Examples:

```no-highlight
 1. http://ui-daemon-host-name:8080/api/v1/topology/WordCount3-1-1402960825
 2. http://ui-daemon-host-name:8080/api/v1/topology/WordCount3-1-1402960825?sys=1
 3. http://ui-daemon-host-name:8080/api/v1/topology/WordCount3-1-1402960825?window=600
```

Sample response:

```json
 {
    "name": "WordCount3",
    "id": "WordCount3-1-1402960825",
    "workersTotal": 3,
    "window": "600",
    "status": "ACTIVE",
    "tasksTotal": 28,
    "executorsTotal": 28,
    "uptime": "29m 19s",
    "msgTimeout": 30,
    "windowHint": "10m 0s",
    "topologyStats": [
        {
            "windowPretty": "10m 0s",
            "window": "600",
            "emitted": 397960,
            "transferred": 213380,
            "completeLatency": "0.000",
            "acked": 213460,
            "failed": 0
        },
        {
            "windowPretty": "3h 0m 0s",
            "window": "10800",
            "emitted": 1190260,
            "transferred": 638260,
            "completeLatency": "0.000",
            "acked": 638280,
            "failed": 0
        },
        {
            "windowPretty": "1d 0h 0m 0s",
            "window": "86400",
            "emitted": 1190260,
            "transferred": 638260,
            "completeLatency": "0.000",
            "acked": 638280,
            "failed": 0
        },
        {
            "windowPretty": "All time",
            "window": ":all-time",
            "emitted": 1190260,
            "transferred": 638260,
            "completeLatency": "0.000",
            "acked": 638280,
            "failed": 0
        }
    ],
    "spouts": [
        {
            "executors": 5,
            "emitted": 28880,
            "completeLatency": "0.000",
            "transferred": 28880,
            "acked": 0,
            "spoutId": "spout",
            "tasks": 5,
            "lastError": "",
            "errorLapsedSecs": null,
            "failed": 0
        }
    ],
        "bolts": [
        {
            "executors": 12,
            "emitted": 184580,
            "transferred": 0,
            "acked": 184640,
            "executeLatency": "0.048",
            "tasks": 12,
            "executed": 184620,
            "processLatency": "0.043",
            "boltId": "count",
            "lastError": "",
            "errorLapsedSecs": null,
            "capacity": "0.003",
            "failed": 0
        },
        {
            "executors": 8,
            "emitted": 184500,
            "transferred": 184500,
            "acked": 28820,
            "executeLatency": "0.024",
            "tasks": 8,
            "executed": 28780,
            "processLatency": "2.112",
            "boltId": "split",
            "lastError": "",
            "errorLapsedSecs": null,
            "capacity": "0.000",
            "failed": 0
        }
    ],
    "configuration": {
        "storm.id": "WordCount3-1-1402960825",
        "dev.zookeeper.path": "/tmp/dev-storm-zookeeper",
        "topology.tick.tuple.freq.secs": null,
        "topology.builtin.metrics.bucket.size.secs": 60,
        "topology.fall.back.on.java.serialization": true,
        "topology.max.error.report.per.interval": 5,
        "zmq.linger.millis": 5000,
        "topology.skip.missing.kryo.registrations": false,
        "storm.messaging.netty.client_worker_threads": 1,
        "ui.childopts": "-Xmx768m",
        "storm.zookeeper.session.timeout": 20000,
        "nimbus.reassign": true,
        "topology.trident.batch.emit.interval.millis": 500,
        "storm.messaging.netty.flush.check.interval.ms": 10,
        "nimbus.monitor.freq.secs": 10,
        "logviewer.childopts": "-Xmx128m",
        "java.library.path": "/usr/local/lib:/opt/local/lib:/usr/lib",
        "topology.executor.send.buffer.size": 1024,
        "storm.local.dir": "storm-local",
        "storm.messaging.netty.buffer_size": 5242880,
        "supervisor.worker.start.timeout.secs": 120,
        "topology.enable.message.timeouts": true,
        "nimbus.cleanup.inbox.freq.secs": 600,
        "nimbus.inbox.jar.expiration.secs": 3600,
        "drpc.worker.threads": 64,
        "topology.worker.shared.thread.pool.size": 4,
        "nimbus.host": "hw10843.local",
        "storm.messaging.netty.min_wait_ms": 100,
        "storm.zookeeper.port": 2181,
        "transactional.zookeeper.port": null,
        "topology.executor.receive.buffer.size": 1024,
        "transactional.zookeeper.servers": null,
        "storm.zookeeper.root": "/storm",
        "storm.zookeeper.retry.intervalceiling.millis": 30000,
        "supervisor.enable": true,
        "storm.messaging.netty.server_worker_threads": 1
<<<<<<< HEAD
    }
=======
    },
    "antiForgeryToken": "lAFTN\/5iSedRLwJeUNqkJ8hgYubRl2OxjXGoDf9A4Bt1nZY3rvJW0\/P4zqu9yAk\/LvDhlmn7gigw\/z8C",
    "replicationCount": 1
>>>>>>> 765e4c2f
}
```


### /api/v1/topology/:id/component/:component (GET)

Returns detailed metrics and executor information

|Parameter |Value   |Description  |
|----------|--------|-------------|
|id   	   |String (required)| Topology Id  |
|component |String (required)| Component Id |
|window    |String. Default value :all-time| window duration for metrics in seconds|
|sys       |String. Values 1 or 0. Default value 0| controls including sys stats part of the response|

Response fields:

|Field  |Value |Description|
|---	|---	|---
|id   | String | Component id|
|name | String | Topology name|
|componentType | String | component type: SPOUT or BOLT|
|windowHint| String | window param value in "hh mm ss" format. Default value is "All Time"|
|executors| Integer |Number of executor tasks in the component|
|componentErrors| Array of Errors | List of component errors|
|componentErrors.time| Long | Timestamp when the exception occurred |
|componentErrors.errorHost| String | host name for the error|
|componentErrors.errorPort| String | port for the error|
|componentErrors.error| String |Shows the error happened in a component|
|componentErrors.errorLapsedSecs| Integer | Number of seconds elapsed since the error happened in a component |
|componentErrors.errorWorkerLogLink| String | Link to the worker log that reported the exception |
|topologyId| String | Topology id|
|tasks| Integer |Number of instances of component|
|window    |String. Default value "All Time" | window duration for metrics in seconds|
|spoutSummary or boltStats| Array |Array of component stats. **Please note this element tag can be spoutSummary or boltStats depending on the componentType**|
|spoutSummary.windowPretty| String |Duration passed in HH:MM:SS format|
|spoutSummary.window| String | window duration for metrics in seconds|
|spoutSummary.emitted| Long |Number of messages emitted in given window |
|spoutSummary.completeLatency| String (double value returned in String format) |Total latency for processing the message|
|spoutSummary.transferred| Long |Total number of messages  transferred in given window|
|spoutSummary.acked| Long |Number of messages acked|
|spoutSummary.failed| Long |Number of messages failed|
|boltStats.windowPretty| String |Duration passed in HH:MM:SS format|
|boltStats..window| String | window duration for metrics in seconds|
|boltStats.transferred| Long |Total number of messages  transferred in given window|
|boltStats.processLatency| String (double value returned in String format)  |Average time of the bolt to ack a message after it was received|
|boltStats.acked| Long |Number of messages acked|
|boltStats.failed| Long |Number of messages failed|

Examples:

```no-highlight
1. http://ui-daemon-host-name:8080/api/v1/topology/WordCount3-1-1402960825/component/spout
2. http://ui-daemon-host-name:8080/api/v1/topology/WordCount3-1-1402960825/component/spout?sys=1
3. http://ui-daemon-host-name:8080/api/v1/topology/WordCount3-1-1402960825/component/spout?window=600
```

Sample response:

```json
{
    "name": "WordCount3",
    "id": "spout",
    "componentType": "spout",
    "windowHint": "10m 0s",
    "executors": 5,
    "componentErrors":[{"time": 1406006074000,
                        "errorHost": "10.11.1.70",
                        "errorPort": 6701,
                        "errorWorkerLogLink": "http://10.11.1.7:8000/log?file=worker-6701.log",
                        "errorLapsedSecs": 16,
                        "error": "java.lang.RuntimeException: java.lang.StringIndexOutOfBoundsException: Some Error\n\tat backtype.storm.utils.DisruptorQueue.consumeBatchToCursor(DisruptorQueue.java:128)\n\tat backtype.storm.utils.DisruptorQueue.consumeBatchWhenAvailable(DisruptorQueue.java:99)\n\tat backtype.storm.disruptor$consume_batch_when_available.invoke(disruptor.clj:80)\n\tat backtype...more.."
    }],
    "topologyId": "WordCount3-1-1402960825",
    "tasks": 5,
    "window": "600",
    "spoutSummary": [
        {
            "windowPretty": "10m 0s",
            "window": "600",
            "emitted": 28500,
            "transferred": 28460,
            "completeLatency": "0.000",
            "acked": 0,
            "failed": 0
        },
        {
            "windowPretty": "3h 0m 0s",
            "window": "10800",
            "emitted": 127640,
            "transferred": 127440,
            "completeLatency": "0.000",
            "acked": 0,
            "failed": 0
        },
        {
            "windowPretty": "1d 0h 0m 0s",
            "window": "86400",
            "emitted": 127640,
            "transferred": 127440,
            "completeLatency": "0.000",
            "acked": 0,
            "failed": 0
        },
        {
            "windowPretty": "All time",
            "window": ":all-time",
            "emitted": 127640,
            "transferred": 127440,
            "completeLatency": "0.000",
            "acked": 0,
            "failed": 0
        }
    ],
    "outputStats": [
        {
            "stream": "__metrics",
            "emitted": 40,
            "transferred": 0,
            "completeLatency": "0",
            "acked": 0,
            "failed": 0
        },
        {
            "stream": "default",
            "emitted": 28460,
            "transferred": 28460,
            "completeLatency": "0",
            "acked": 0,
            "failed": 0
        }
    ],
    "executorStats": [
        {
            "workerLogLink": "http://10.11.1.7:8000/log?file=worker-6701.log",
            "emitted": 5720,
            "port": 6701,
            "completeLatency": "0.000",
            "transferred": 5720,
            "host": "10.11.1.7",
            "acked": 0,
            "uptime": "43m 4s",
            "id": "[24-24]",
            "failed": 0
        },
        {
            "workerLogLink": "http://10.11.1.7:8000/log?file=worker-6703.log",
            "emitted": 5700,
            "port": 6703,
            "completeLatency": "0.000",
            "transferred": 5700,
            "host": "10.11.1.7",
            "acked": 0,
            "uptime": "42m 57s",
            "id": "[25-25]",
            "failed": 0
        },
        {
            "workerLogLink": "http://10.11.1.7:8000/log?file=worker-6702.log",
            "emitted": 5700,
            "port": 6702,
            "completeLatency": "0.000",
            "transferred": 5680,
            "host": "10.11.1.7",
            "acked": 0,
            "uptime": "42m 57s",
            "id": "[26-26]",
            "failed": 0
        },
        {
            "workerLogLink": "http://10.11.1.7:8000/log?file=worker-6701.log",
            "emitted": 5700,
            "port": 6701,
            "completeLatency": "0.000",
            "transferred": 5680,
            "host": "10.11.1.7",
            "acked": 0,
            "uptime": "43m 4s",
            "id": "[27-27]",
            "failed": 0
        },
        {
            "workerLogLink": "http://10.11.1.7:8000/log?file=worker-6703.log",
            "emitted": 5680,
            "port": 6703,
            "completeLatency": "0.000",
            "transferred": 5680,
            "host": "10.11.1.7",
            "acked": 0,
            "uptime": "42m 57s",
            "id": "[28-28]",
            "failed": 0
        }
    ]
}
```

## POST Operations

### /api/v1/topology/:id/activate (POST)

Activates a topology.

|Parameter |Value   |Description  |
|----------|--------|-------------|
|id   	   |String (required)| Topology Id  |

Sample Response:

```json
{"topologyOperation":"activate","topologyId":"wordcount-1-1420308665","status":"success"}
```


### /api/v1/topology/:id/deactivate (POST)

Deactivates a topology.

|Parameter |Value   |Description  |
|----------|--------|-------------|
|id   	   |String (required)| Topology Id  |

Sample Response:

```json
{"topologyOperation":"deactivate","topologyId":"wordcount-1-1420308665","status":"success"}
```


### /api/v1/topology/:id/rebalance/:wait-time (POST)

Rebalances a topology.

|Parameter |Value   |Description  |
|----------|--------|-------------|
|id   	   |String (required)| Topology Id  |
|wait-time |String (required)| Wait time before rebalance happens |
|rebalanceOptions| Json (optional) | topology rebalance options |


Sample rebalanceOptions json:

```json
{"rebalanceOptions" : {"numWorkers" : 2, "executors" : {"spout" :4, "count" : 10}}, "callback" : "foo"}
```

Examples:

```no-highlight
curl  -i -b ~/cookiejar.txt -c ~/cookiejar.txt -X POST  
-H "Content-Type: application/json" 
-d  '{"rebalanceOptions": {"numWorkers": 2, "executors": { "spout" : "5", "split": 7, "count": 5 }}, "callback":"foo"}' 
http://localhost:8080/api/v1/topology/wordcount-1-1420308665/rebalance/0
```

Sample Response:

```json
{"topologyOperation":"rebalance","topologyId":"wordcount-1-1420308665","status":"success"}
```



### /api/v1/topology/:id/kill/:wait-time (POST)

Kills a topology.

|Parameter |Value   |Description  |
|----------|--------|-------------|
|id   	   |String (required)| Topology Id  |
|wait-time |String (required)| Wait time before rebalance happens |

Caution: Small wait times (0-5 seconds) may increase the probability of triggering the bug reported in
[STORM-112](https://issues.apache.org/jira/browse/STORM-112), which may result in broker Supervisor
daemons.

Sample Response:

```json
{"topologyOperation":"kill","topologyId":"wordcount-1-1420308665","status":"success"}
```

## API errors

The API returns 500 HTTP status codes in case of any errors.

Sample response:

```json
{
  "error": "Internal Server Error",
  "errorMessage": "java.lang.NullPointerException\n\tat clojure.core$name.invoke(core.clj:1505)\n\tat backtype.storm.ui.core$component_page.invoke(core.clj:752)\n\tat backtype.storm.ui.core$fn__7766.invoke(core.clj:782)\n\tat compojure.core$make_route$fn__5755.invoke(core.clj:93)\n\tat compojure.core$if_route$fn__5743.invoke(core.clj:39)\n\tat compojure.core$if_method$fn__5736.invoke(core.clj:24)\n\tat compojure.core$routing$fn__5761.invoke(core.clj:106)\n\tat clojure.core$some.invoke(core.clj:2443)\n\tat compojure.core$routing.doInvoke(core.clj:106)\n\tat clojure.lang.RestFn.applyTo(RestFn.java:139)\n\tat clojure.core$apply.invoke(core.clj:619)\n\tat compojure.core$routes$fn__5765.invoke(core.clj:111)\n\tat ring.middleware.reload$wrap_reload$fn__6880.invoke(reload.clj:14)\n\tat backtype.storm.ui.core$catch_errors$fn__7800.invoke(core.clj:836)\n\tat ring.middleware.keyword_params$wrap_keyword_params$fn__6319.invoke(keyword_params.clj:27)\n\tat ring.middleware.nested_params$wrap_nested_params$fn__6358.invoke(nested_params.clj:65)\n\tat ring.middleware.params$wrap_params$fn__6291.invoke(params.clj:55)\n\tat ring.middleware.multipart_params$wrap_multipart_params$fn__6386.invoke(multipart_params.clj:103)\n\tat ring.middleware.flash$wrap_flash$fn__6675.invoke(flash.clj:14)\n\tat ring.middleware.session$wrap_session$fn__6664.invoke(session.clj:43)\n\tat ring.middleware.cookies$wrap_cookies$fn__6595.invoke(cookies.clj:160)\n\tat ring.adapter.jetty$proxy_handler$fn__6112.invoke(jetty.clj:16)\n\tat ring.adapter.jetty.proxy$org.mortbay.jetty.handler.AbstractHandler$0.handle(Unknown Source)\n\tat org.mortbay.jetty.handler.HandlerWrapper.handle(HandlerWrapper.java:152)\n\tat org.mortbay.jetty.Server.handle(Server.java:326)\n\tat org.mortbay.jetty.HttpConnection.handleRequest(HttpConnection.java:542)\n\tat org.mortbay.jetty.HttpConnection$RequestHandler.headerComplete(HttpConnection.java:928)\n\tat org.mortbay.jetty.HttpParser.parseNext(HttpParser.java:549)\n\tat org.mortbay.jetty.HttpParser.parseAvailable(HttpParser.java:212)\n\tat org.mortbay.jetty.HttpConnection.handle(HttpConnection.java:404)\n\tat org.mortbay.jetty.bio.SocketConnector$Connection.run(SocketConnector.java:228)\n\tat org.mortbay.thread.QueuedThreadPool$PoolThread.run(QueuedThreadPool.java:582)\n"
}
```<|MERGE_RESOLUTION|>--- conflicted
+++ resolved
@@ -263,15 +263,7 @@
 |bolts.errorLapsedSecs| Integer |Number of seconds elapsed since that last error happened in a bolt|
 |bolts.errorWorkerLogLink| String | Link to the worker log that reported the exception |
 |bolts.emitted| Long |Number of tuples emitted|
-<<<<<<< HEAD
-=======
-|antiForgeryToken| String | CSRF token|
 |replicationCount| Integer |Number of nimbus hosts on which this topology code is replicated|
-
-Caution: users need to unescape the antiForgeryToken value before using this token to make POST calls(simple-json escapes forward slashes)
-[ISSUE-8](https://code.google.com/p/json-simple/issues/detail?id=8)
-
->>>>>>> 765e4c2f
 
 Examples:
 
@@ -416,13 +408,8 @@
         "storm.zookeeper.retry.intervalceiling.millis": 30000,
         "supervisor.enable": true,
         "storm.messaging.netty.server_worker_threads": 1
-<<<<<<< HEAD
-    }
-=======
     },
-    "antiForgeryToken": "lAFTN\/5iSedRLwJeUNqkJ8hgYubRl2OxjXGoDf9A4Bt1nZY3rvJW0\/P4zqu9yAk\/LvDhlmn7gigw\/z8C",
     "replicationCount": 1
->>>>>>> 765e4c2f
 }
 ```
 
