(ns backtype.storm.testing
  (:require [backtype.storm.daemon
             [nimbus :as nimbus]
             [supervisor :as supervisor]
             [common :as common]
             [worker :as worker]
             [executor :as executor]])
  (:require [backtype.storm [process-simulator :as psim]])
  (:import [org.apache.commons.io FileUtils])
  (:import [java.io File])
  (:import [java.util.concurrent.atomic AtomicInteger])
  (:import [java.util.concurrent ConcurrentHashMap])
  (:import [backtype.storm.utils Time Utils RegisteredGlobalState])
  (:import [backtype.storm.tuple Fields Tuple TupleImpl])
  (:import [backtype.storm.task TopologyContext])
  (:import [backtype.storm.generated GlobalStreamId Bolt])
  (:import [backtype.storm.testing FeederSpout FixedTupleSpout FixedTuple
            TupleCaptureBolt SpoutTracker BoltTracker NonRichBoltTracker
            TestWordSpout MemoryTransactionalSpout])
  (:import [backtype.storm.transactional TransactionalSpoutCoordinator])
  (:import [backtype.storm.transactional.partitioned PartitionedTransactionalSpoutExecutor])
  (:import [backtype.storm.tuple Tuple])
  (:import [backtype.storm.generated StormTopology])
  (:import [backtype.storm.task TopologyContext])
  (:require [backtype.storm [zookeeper :as zk]])
  (:require [backtype.storm.messaging.loader :as msg-loader])
  (:require [backtype.storm.daemon.acker :as acker])
  (:use [backtype.storm cluster util thrift config log]))

(defn feeder-spout [fields]
  (FeederSpout. (Fields. fields)))

(defn local-temp-path []
  (str (System/getProperty "java.io.tmpdir") "/" (uuid)))

(defn delete-all [paths]
  (dorun
    (for [t paths]
      (if (.exists (File. t))
        (FileUtils/forceDelete (File. t))
        ))))

(defmacro with-local-tmp [[& tmp-syms] & body]
  (let [tmp-paths (mapcat (fn [t] [t `(local-temp-path)]) tmp-syms)]
    `(let [~@tmp-paths]
      (try
        ~@body
      (finally
       (delete-all ~(vec tmp-syms)))
      ))
    ))

(defn start-simulating-time! []
  (Time/startSimulating))

(defn stop-simulating-time! []
  (Time/stopSimulating))

(defmacro with-simulated-time [& body]
  `(do
     (start-simulating-time!)
     (let [ret# (do ~@body)]
       (stop-simulating-time!)
       ret#
       )))

(defn advance-time-ms! [ms]
  (Time/advanceTime ms))

(defn advance-time-secs! [secs]
  (advance-time-ms! (* (long secs) 1000)))


(defnk add-supervisor [cluster-map :ports 2 :conf {} :id nil]
  (let [tmp-dir (local-temp-path)
        port-ids (if (sequential? ports) ports (doall (repeatedly ports (:port-counter cluster-map))))
        supervisor-conf (merge (:daemon-conf cluster-map)
                               conf
                               {STORM-LOCAL-DIR tmp-dir
                                SUPERVISOR-SLOTS-PORTS port-ids
                               })
        id-fn (if id (fn [] id) supervisor/generate-supervisor-id)
        daemon (with-var-roots [supervisor/generate-supervisor-id id-fn] (supervisor/mk-supervisor supervisor-conf (:shared-context cluster-map) (supervisor/standalone-supervisor)))]
    (swap! (:supervisors cluster-map) conj daemon)
    (swap! (:tmp-dirs cluster-map) conj tmp-dir)
    daemon
    ))

(defn mk-shared-context [conf]
  (if-not (conf STORM-LOCAL-MODE-ZMQ)
    (msg-loader/mk-local-context)
    ))

;; returns map containing cluster info
;; local dir is always overridden in maps
;; can customize the supervisors (except for ports) by passing in map for :supervisors parameter
;; if need to customize amt of ports more, can use add-supervisor calls afterwards
(defnk mk-local-storm-cluster [:supervisors 2 :ports-per-supervisor 3 :daemon-conf {}]
  (let [zk-tmp (local-temp-path)
        [zk-port zk-handle] (zk/mk-inprocess-zookeeper zk-tmp)
        daemon-conf (merge (read-storm-config)
                           {TOPOLOGY-SKIP-MISSING-KRYO-REGISTRATIONS true
                            ZMQ-LINGER-MILLIS 0
                            }
                           daemon-conf
                           {STORM-CLUSTER-MODE "local"
                            STORM-ZOOKEEPER-PORT zk-port
                            STORM-ZOOKEEPER-SERVERS ["localhost"]})
        nimbus-tmp (local-temp-path)
        port-counter (mk-counter)
        nimbus (nimbus/service-handler
                (assoc daemon-conf STORM-LOCAL-DIR nimbus-tmp)
                (nimbus/standalone-nimbus))
        context (mk-shared-context daemon-conf)
        cluster-map {:nimbus nimbus
                     :port-counter port-counter
                     :daemon-conf daemon-conf
                     :supervisors (atom [])
                     :state (mk-distributed-cluster-state daemon-conf)
                     :storm-cluster-state (mk-storm-cluster-state daemon-conf)
                     :tmp-dirs (atom [nimbus-tmp zk-tmp])
                     :zookeeper zk-handle
                     :shared-context context}
        supervisor-confs (if (sequential? supervisors)
                           supervisors
                           (repeat supervisors {}))]
    (doseq [sc supervisor-confs]
      (add-supervisor cluster-map :ports ports-per-supervisor :conf sc))
    cluster-map
    ))

(defn get-supervisor [cluster-map supervisor-id]
  (let [finder-fn #(= (.get-id %) supervisor-id)]
    (find-first finder-fn @(:supervisors cluster-map))
    ))

(defn kill-supervisor [cluster-map supervisor-id]
  (let [finder-fn #(= (.get-id %) supervisor-id)
        supervisors @(:supervisors cluster-map)
        sup (find-first finder-fn
                        supervisors)]
    ;; tmp-dir will be taken care of by shutdown
    (reset! (:supervisors cluster-map) (remove-first finder-fn supervisors))
    (.shutdown sup)
    ))

(defn kill-local-storm-cluster [cluster-map]
  (.shutdown (:nimbus cluster-map))
  (.close (:state cluster-map))
  (.disconnect (:storm-cluster-state cluster-map))
  (doseq [s @(:supervisors cluster-map)]
    (.shutdown-all-workers s)
    ;; race condition here? will it launch the workers again?
    (supervisor/kill-supervisor s))
  (psim/kill-all-processes)
  (log-message "Shutting down in process zookeeper")
  (zk/shutdown-inprocess-zookeeper (:zookeeper cluster-map))
  (log-message "Done shutting down in process zookeeper")
  (doseq [t @(:tmp-dirs cluster-map)]
    (log-message "Deleting temporary path " t)
    (rmr t)
    ))


(defn wait-until-cluster-waiting
  "Wait until the cluster is idle. Should be used with time simulation."
  [cluster-map]
  ;; wait until all workers, supervisors, and nimbus is waiting
  (let [supervisors @(:supervisors cluster-map)
        workers (filter (partial satisfies? common/DaemonCommon) (psim/all-processes))
        daemons (concat
                  [(:nimbus cluster-map)]
                  supervisors
                  workers) ; because a worker may already be dead
        ]
    (while (not (every? (memfn waiting?) daemons))
      (Thread/sleep 10)
      )))

(defn advance-cluster-time
  ([cluster-map secs increment-secs]
    (loop [left secs]
      (when (> left 0)
        (let [diff (min left increment-secs)]
          (advance-time-secs! diff)
          (wait-until-cluster-waiting cluster-map)
          (recur (- left diff))
          ))))
  ([cluster-map secs]
    (advance-cluster-time cluster-map secs 1)
    ))

(defmacro with-local-cluster [[cluster-sym & args] & body]
  `(let [~cluster-sym (mk-local-storm-cluster ~@args)]
     (try
       ~@body
     (catch Throwable t#
       (log-error t# "Error in cluster")
       (throw t#)
       )
     (finally
       (kill-local-storm-cluster ~cluster-sym)))
       ))

(defmacro with-simulated-time-local-cluster [& args]
  `(with-simulated-time
    (with-local-cluster ~@args)))

;; TODO: should take in a port symbol and find available port automatically
(defmacro with-inprocess-zookeeper [port-sym & body]
  `(with-local-tmp [tmp#]
     (let [[~port-sym zks#] (zk/mk-inprocess-zookeeper tmp#)]
       (try
         ~@body
       (finally
         (zk/shutdown-inprocess-zookeeper zks#)
         ))
       )))

(defn submit-local-topology [nimbus storm-name conf topology]
  (when-not (Utils/isValidConf conf)
    (throw (IllegalArgumentException. "Topology conf is not json-serializable")))
  (.submitTopology nimbus storm-name nil (to-json conf) topology))

(defn submit-mocked-assignment [nimbus storm-name conf topology task->component executor->node+port]
  (with-var-roots [common/storm-task-info (fn [& ignored] task->component)
<<<<<<< HEAD
                   nimbus/compute-new-topology->task->node+port (fn [nimbus existing-assignments topologies]
                                                                  (let [topology (.getByName topologies storm-name)
                                                                        topology-id (.getId topology)
                                                                        existing-assignments (into {} (for [[tid assignment] existing-assignments]
                                                                                                        {tid (:task->node+port assignment)}))
                                                                        new-assignments (assoc existing-assignments topology-id task->node+port)]
                                                                  new-assignments))]
=======
                   nimbus/compute-new-executor->node+port (fn [& ignored] executor->node+port)]
>>>>>>> 28a0a274
    (submit-local-topology nimbus storm-name conf topology)
    ))

(defn mk-capture-launch-fn [capture-atom]
  (fn [supervisor storm-id port worker-id]
    (let [supervisor-id (:supervisor-id supervisor)
          existing (get @capture-atom [supervisor-id port] [])]
      (swap! capture-atom assoc [supervisor-id port] (conj existing storm-id))
      )))

(defn find-worker-id [supervisor-conf port]
  (let [supervisor-state (supervisor-state supervisor-conf)
        worker->port (.get supervisor-state common/LS-APPROVED-WORKERS)]
    (first ((reverse-map worker->port) port))
    ))

(defn find-worker-port [supervisor-conf worker-id]
  (let [supervisor-state (supervisor-state supervisor-conf)
        worker->port (.get supervisor-state common/LS-APPROVED-WORKERS)
        ]
    (worker->port worker-id)
    ))

(defn mk-capture-shutdown-fn [capture-atom]
  (let [existing-fn supervisor/shutdown-worker]
    (fn [supervisor worker-id]
      (let [conf (:conf supervisor)
            supervisor-id (:supervisor-id supervisor)
            port (find-worker-port conf worker-id)
            existing (get @capture-atom [supervisor-id port] 0)]      
        (swap! capture-atom assoc [supervisor-id port] (inc existing))
        (existing-fn supervisor worker-id)
        ))))

(defmacro capture-changed-workers [& body]
  `(let [launch-captured# (atom {})
         shutdown-captured# (atom {})]
    (with-var-roots [supervisor/launch-worker (mk-capture-launch-fn launch-captured#)
                     supervisor/shutdown-worker (mk-capture-shutdown-fn shutdown-captured#)]
      ~@body
      {:launched @launch-captured#
       :shutdown @shutdown-captured#}
      )))

(defmacro capture-launched-workers [& body]
  `(:launched (capture-changed-workers ~@body)))

(defmacro capture-shutdown-workers [& body]
  `(:shutdown (capture-changed-workers ~@body)))

(defnk aggregated-stat [cluster-map storm-name stat-key :component-ids nil]
  (let [state (:storm-cluster-state cluster-map)
        nimbus (:nimbus cluster-map)
        storm-id (common/get-storm-id state storm-name)
        
        component->tasks (reverse-map
                          (common/storm-task-info
                           (.getUserTopology nimbus storm-id)
                           (from-json (.getTopologyConf nimbus storm-id))))
        component->tasks (if component-ids
                           (select-keys component->tasks component-ids)
                           component->tasks)
        task-ids (apply concat (vals component->tasks))
        assignment (.assignment-info state storm-id nil) 
        taskbeats (.taskbeats state storm-id (:task->node+port assignment))
        heartbeats (dofor [id task-ids] (get taskbeats id))
        stats (dofor [hb heartbeats] (if hb (stat-key (:stats hb)) 0))]
    (reduce + stats)
    ))

(defn emitted-spout-tuples [cluster-map topology storm-name]
  (aggregated-stat cluster-map
                   storm-name
                   :emitted
                   :component-ids (keys (.get_spouts topology))))

(defn transferred-tuples [cluster-map storm-name]
  (aggregated-stat cluster-map storm-name :transferred))

(defn acked-tuples [cluster-map storm-name]
  (aggregated-stat cluster-map storm-name :acked))

(defn simulate-wait [cluster-map]
  (if (Time/isSimulating)
    (advance-cluster-time cluster-map 10)
    (Thread/sleep 100)
    ))


(defprotocol CompletableSpout
  (exhausted? [this] "Whether all the tuples for this spout have been completed.")
  (cleanup [this] "Cleanup any global state kept")
  (startup [this] "Prepare the spout (globally) before starting the topology"))

(extend-type FixedTupleSpout
  CompletableSpout
  (exhausted? [this]
    (= (-> this .getSourceTuples count)
       (.getCompleted this)))
  (cleanup [this]
    (.cleanup this))
  (startup [this]
    ))

(extend-type TransactionalSpoutCoordinator
  CompletableSpout
  (exhausted? [this]
    (exhausted? (.getSpout this)))
  (cleanup [this]
    (cleanup (.getSpout this)))
  (startup [this]
    (startup (.getSpout this))))

(extend-type PartitionedTransactionalSpoutExecutor
  CompletableSpout
  (exhausted? [this]
    (exhausted? (.getPartitionedSpout this)))
  (cleanup [this]
    (cleanup (.getPartitionedSpout this)))
  (startup [this]
    (startup (.getPartitionedSpout this))
    ))

(extend-type MemoryTransactionalSpout
  CompletableSpout
  (exhausted? [this]
    (.isExhaustedTuples this))
  (cleanup [this]
    (.cleanup this))
  (startup [this]
    (.startup this)))

(defn spout-objects [spec-map]
  (for [[_ spout-spec] spec-map]
    (-> spout-spec
        .get_spout_object
        deserialized-component-object)))

(defn capture-topology [topology]
  (let [topology (.deepCopy topology)
        spouts (.get_spouts topology)
        bolts (.get_bolts topology)
        all-streams (apply concat
                           (for [[id spec] (merge (clojurify-structure spouts)
                                                  (clojurify-structure bolts))]
                             (for [[stream info] (.. spec get_common get_streams)]
                               [(GlobalStreamId. id stream) (.is_direct info)])))
        capturer (TupleCaptureBolt.)]
    (.set_bolts topology
                (assoc (clojurify-structure bolts)
                  (uuid)
                  (Bolt.                   
                   (serialize-component-object capturer)
                   (mk-plain-component-common (into {} (for [[id direct?] all-streams]
                                                         [id (if direct?
                                                               (mk-direct-grouping)
                                                               (mk-global-grouping))]))
                                              {}
                                              nil))
                  ))
    {:topology topology
     :capturer capturer}
    ))

;; TODO: mock-sources needs to be able to mock out state spouts as well
(defnk complete-topology [cluster-map topology :mock-sources {} :storm-conf {} :cleanup-state true :topology-name nil]
  ;; TODO: the idea of mocking for transactional topologies should be done an
  ;; abstraction level above... should have a complete-transactional-topology for this
  (let [{topology :topology capturer :capturer} (capture-topology topology)
        storm-name (or topology-name (str "topologytest-" (uuid)))
        state (:storm-cluster-state cluster-map)
        spouts (.get_spouts topology)
        replacements (map-val (fn [v]
                                (FixedTupleSpout.
                                 (for [tup v]
                                   (if (map? tup)
                                     (FixedTuple. (:stream tup) (:values tup))
                                     tup))))
                              mock-sources)
        

        ]
    (doseq [[id spout] replacements]
      (let [spout-spec (get spouts id)]
        (.set_spout_object spout-spec (serialize-component-object spout))
        ))
    (doseq [spout (spout-objects spouts)]
      (when-not (extends? CompletableSpout (.getClass spout))
        (throw (RuntimeException. "Cannot complete topology unless every spout is a CompletableSpout (or mocked to be)"))
        ))

    (doseq [spout (spout-objects spouts)]
      (startup spout))
    
    (submit-local-topology (:nimbus cluster-map) storm-name storm-conf topology)
    
    
    (let [storm-id (common/get-storm-id state storm-name)]
      (while (not (every? exhausted? (spout-objects spouts)))
        (simulate-wait cluster-map))

      (.killTopology (:nimbus cluster-map) storm-name)
      (while (.assignment-info state storm-id nil)
        (simulate-wait cluster-map))
      (when cleanup-state
        (doseq [spout (spout-objects spouts)]
          (cleanup spout))))

    (if cleanup-state
      (.getAndRemoveResults capturer)
      (.getAndClearResults capturer))
    ))

(defn read-tuples
  ([results component-id stream-id]
     (let [fixed-tuples (get results component-id [])]
       (mapcat
        (fn [ft]
          (if (= stream-id (. ft stream))
            [(vec (. ft values))]))
        fixed-tuples)
       ))
  ([results component-id]
     (read-tuples results component-id Utils/DEFAULT_STREAM_ID)
     ))

(defn ms= [& args]  
  (apply = (map multi-set args)))

(def TRACKER-BOLT-ID "+++tracker-bolt")

;; TODO:  should override system-topology! and wrap everything there
(defn mk-tracked-topology
  ([tracked-cluster topology]
     (let [track-id (::track-id tracked-cluster)
           ret (.deepCopy topology)]
       (dofor [[_ bolt] (.get_bolts ret)
               :let [obj (deserialized-component-object (.get_bolt_object bolt))]]
              (.set_bolt_object bolt (serialize-component-object
                                      (BoltTracker. obj track-id))))
       (dofor [[_ spout] (.get_spouts ret)
               :let [obj (deserialized-component-object (.get_spout_object spout))]]
              (.set_spout_object spout (serialize-component-object
                                        (SpoutTracker. obj track-id))))
       {:topology ret
        :last-spout-emit (atom 0)
        :cluster tracked-cluster
        }
       )))

(defn assoc-track-id [cluster track-id]
  (assoc cluster ::track-id track-id))

(defn increment-global! [id key amt]
  (-> (RegisteredGlobalState/getState id)
      (get key)
      (.addAndGet amt)))

(defn global-amt [id key]
  (-> (RegisteredGlobalState/getState id)
      (get key)
      .get
      ))

(defmacro with-tracked-cluster [[cluster-sym & cluster-args] & body]
  `(let [id# (uuid)]
     (RegisteredGlobalState/setState id#
                                     (doto (ConcurrentHashMap.)
                                       (.put "spout-emitted" (AtomicInteger. 0))
                                       (.put "transferred" (AtomicInteger. 0))
                                       (.put "processed" (AtomicInteger. 0))))
     (with-var-roots [acker/mk-acker-bolt (let [old# acker/mk-acker-bolt]
                                            (fn [& args#]
                                              (NonRichBoltTracker. (apply old# args#) id#)
                                              ))
                      worker/mk-transfer-fn (let [old# worker/mk-transfer-fn]
                                              (fn [& args#]
                                                (let [transferrer# (apply old# args#)]
                                                  (fn [ser# batch#]
                                                    ;; (log-message "Transferring: " transfer-args#)
                                                    (increment-global! id# "transferred" (count batch#))
                                                    (transferrer# ser# batch#)
                                                    ))))
                      ]
       (with-local-cluster [~cluster-sym ~@cluster-args]
         (let [~cluster-sym (assoc-track-id ~cluster-sym id#)]
           ~@body)
         ))
     (RegisteredGlobalState/clearState id#)
     ))

(defn tracked-wait
  "Waits until topology is idle and 'amt' more tuples have been emitted by spouts."
  ([tracked-topology]
     (tracked-wait tracked-topology 1))
  ([tracked-topology amt]
      (let [target (+ amt @(:last-spout-emit tracked-topology))
            track-id (-> tracked-topology :cluster ::track-id)
            waiting? (fn []
                       (or (not= target (global-amt track-id "spout-emitted"))
                           (not= (global-amt track-id "transferred")                                 
                                 (global-amt track-id "processed"))
                           ))]
        (while (waiting?)
          ;; (println "Spout emitted: " (global-amt track-id "spout-emitted"))
          ;; (println "Processed: " (global-amt track-id "processed"))
          ;; (println "Transferred: " (global-amt track-id "transferred"))
          (Thread/sleep 500))
        (reset! (:last-spout-emit tracked-topology) target)
        )))

(defnk test-tuple [values
                   :stream Utils/DEFAULT_STREAM_ID
                   :component "component"
                   :fields nil]
  (let [fields (or fields
                   (->> (iterate inc 1)
                        (take (count values))
                        (map #(str "field" %))))
        spout-spec (mk-spout-spec* (TestWordSpout.)
                                   {stream fields})
        topology (StormTopology. {component spout-spec} {} {})
        context (TopologyContext. topology (read-storm-config) {(int 1) component} {component [(int 1)]} {component {stream (Fields. fields)}} "test-storm-id" nil nil (int 1) nil [(int 1)])]
    (TupleImpl. context values 1 stream)
    ))<|MERGE_RESOLUTION|>--- conflicted
+++ resolved
@@ -222,19 +222,20 @@
     (throw (IllegalArgumentException. "Topology conf is not json-serializable")))
   (.submitTopology nimbus storm-name nil (to-json conf) topology))
 
+(defn mocked-compute-new-topology->executor->node+port [storm-name executor->node+port]
+  (fn [nimbus existing-assignments topologies]
+    (let [topology (.getByName topologies storm-name)
+          topology-id (.getId topology)
+          existing-assignments (into {} (for [[tid assignment] existing-assignments]
+                                          {tid (:executor->node+port assignment)}))
+          new-assignments (assoc existing-assignments topology-id executor->node+port)]
+      new-assignments)))
+
 (defn submit-mocked-assignment [nimbus storm-name conf topology task->component executor->node+port]
   (with-var-roots [common/storm-task-info (fn [& ignored] task->component)
-<<<<<<< HEAD
-                   nimbus/compute-new-topology->task->node+port (fn [nimbus existing-assignments topologies]
-                                                                  (let [topology (.getByName topologies storm-name)
-                                                                        topology-id (.getId topology)
-                                                                        existing-assignments (into {} (for [[tid assignment] existing-assignments]
-                                                                                                        {tid (:task->node+port assignment)}))
-                                                                        new-assignments (assoc existing-assignments topology-id task->node+port)]
-                                                                  new-assignments))]
-=======
-                   nimbus/compute-new-executor->node+port (fn [& ignored] executor->node+port)]
->>>>>>> 28a0a274
+                   nimbus/compute-new-topology->executor->node+port (mocked-compute-new-topology->executor->node+port
+                                                                     storm-name
+                                                                     executor->node+port)]
     (submit-local-topology nimbus storm-name conf topology)
     ))
 
