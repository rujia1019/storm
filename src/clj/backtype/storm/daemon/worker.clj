--- conflicted
+++ resolved
@@ -19,23 +19,25 @@
             assignment))
     ))
 
+(defn do-task-heartbeats [worker]
+  (let [zk-hb {:storm-id (:storm-id worker)
+               :taskbeats @(:taskbeats worker)}]
+    ;; do the zookeeper heartbeat
+    (.worker-heartbeat! (:storm-cluster-state worker) (:storm-id worker) (:supervisor-id worker) (:port worker) zk-hb)    
+    ))
+
 (defn do-heartbeat [worker]
   (let [conf (:conf worker)
         hb (WorkerHeartbeat.
              (current-time-secs)
              (:storm-id worker)
              (:task-ids worker)
-             (:port worker))
-        taskbeats @(:taskbeats worker)
-        zk-hb {:storm-id (:storm-id worker)
-               :taskbeats taskbeats}]
+             (:port worker))]
     (log-debug "Doing heartbeat " (pr-str hb))
     ;; do the local-file-system heartbeat.
     (.put (worker-state conf (:worker-id worker))
         LS-WORKER-HEARTBEAT
         hb)
-    ;; do the zookeeper heartbeat
-    (.worker-heartbeat! (:storm-cluster-state worker) (:storm-id worker) (:supervisor-id worker) (:port worker) zk-hb)
     ))
 
 (defn mk-topology-context-builder [worker topology]
@@ -101,11 +103,8 @@
         task-ids (set (read-worker-task-ids storm-cluster-state storm-id supervisor-id port))
         transfer-queue (LinkedBlockingQueue.) ; possibly bound the size of it
         receive-queue-map (into {} (dofor [tid task-ids] [tid (LinkedBlockingQueue.)]))
-<<<<<<< HEAD
         topology (read-supervisor-topology conf storm-id)
-=======
         taskbeats (atom {})
->>>>>>> 8f1a4bef
         ret {:conf conf
              :mq-context (if mq-context
                              mq-context
@@ -281,6 +280,7 @@
     (schedule-recurring (:timer worker) 0 (conf TASK-REFRESH-POLL-SECS) refresh-connections)
     (schedule-recurring (:timer worker) 0 (conf TASK-REFRESH-POLL-SECS) (partial refresh-storm-active worker))
     (schedule-recurring (:timer worker) 0 (conf WORKER-HEARTBEAT-FREQUENCY-SECS) heartbeat-fn)
+    (schedule-recurring (:timer worker) 0 (conf TASK-HEARTBEAT-FREQUENCY-SECS) #(do-task-heartbeats worker))
 
     (log-message "Worker has topology config " (:storm-conf worker))
     (log-message "Worker " worker-id " for storm " storm-id " on " supervisor-id ":" port " has finished loading")
