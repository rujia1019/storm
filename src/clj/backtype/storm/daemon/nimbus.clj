--- conflicted
+++ resolved
@@ -408,12 +408,8 @@
         
         available-slots (available-slots nimbus callback topology-details)
         storm-conf (read-storm-conf conf storm-id)
-<<<<<<< HEAD
         all-task-ids (-> (read-storm-topology conf storm-id) (storm-task-info storm-conf) keys set)
-=======
-        all-task-ids (set (.task-ids storm-cluster-state storm-id))
         taskbeats (.taskbeats storm-cluster-state storm-id)
->>>>>>> 8f1a4bef
         existing-assigned (reverse-map (:task->node+port existing-assignment))
         alive-ids (if scratch?
                     all-task-ids
