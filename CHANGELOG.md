--- conflicted
+++ resolved
@@ -1,10 +1,7 @@
 ## 0.10.0
-<<<<<<< HEAD
-=======
  * STORM-852: Replaced Apache Log4j Logger with SLF4J API
  * STORM-813: Change storm-starter's README so that it explains mvn exec:java cannot run multilang topology
  * STORM-853: Fix upload API to handle multi-args properly
->>>>>>> 27bc183c
  * STORM-850: Convert storm-core's logback-test.xml to log4j2-test.xml
  * STORM-848: Shade external dependencies
  * STORM-849: Add storm-redis to storm binary distribution
