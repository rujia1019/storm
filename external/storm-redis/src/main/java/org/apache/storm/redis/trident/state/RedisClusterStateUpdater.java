--- conflicted
+++ resolved
@@ -23,32 +23,14 @@
 
 import java.util.Map;
 
-<<<<<<< HEAD
 public class RedisClusterStateUpdater extends AbstractRedisStateUpdater<RedisClusterState> {
-    public RedisClusterStateUpdater(RedisStoreMapper storeMapper, int expireIntervalSec) {
-        super(storeMapper, expireIntervalSec);
-=======
-public class RedisClusterStateUpdater extends BaseStateUpdater<RedisClusterState> {
-    private static final Logger logger = LoggerFactory.getLogger(RedisClusterState.class);
-
-    private final String redisKeyPrefix;
-    private final TupleMapper tupleMapper;
-    private int expireIntervalSec = 0;
-
-    public RedisClusterStateUpdater(String redisKeyPrefix, TupleMapper tupleMapper) {
-        this.redisKeyPrefix = redisKeyPrefix;
-        this.tupleMapper = tupleMapper;
+    public RedisClusterStateUpdater(RedisStoreMapper storeMapper) {
+        super(storeMapper);
     }
 
     public RedisClusterStateUpdater withExpire(int expireIntervalSec) {
-        if (expireIntervalSec > 0) {
-            this.expireIntervalSec = expireIntervalSec;
-        } else {
-            this.expireIntervalSec = 0;
-        }
-
+        setExpireInterval(expireIntervalSec);
         return this;
->>>>>>> 0c2b3a4f
     }
 
     @Override
