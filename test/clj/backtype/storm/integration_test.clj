(ns backtype.storm.integration-test
  (:use [clojure test])
<<<<<<< HEAD
  (:import [backtype.storm.testing TestWordCounter TestWordSpout TestGlobalCount TestAggregatesCounter])
  (:use [backtype.storm bootstrap clojure testing])
=======
  (:import [backtype.storm.topology TopologyBuilder])
  (:import [backtype.storm.testing TestWordCounter TestWordSpout TestGlobalCount TestAggregatesCounter TestConfBolt])
  (:use [backtype.storm bootstrap testing])
>>>>>>> c1b8943e
  (:use [backtype.storm.daemon common])
  )

(bootstrap)

;; (deftest test-counter
;;   (with-local-cluster [cluster :supervisors 4]
;;     (let [state (:storm-cluster-state cluster)
;;           nimbus (:nimbus cluster)
;;           topology (thrift/mk-topology
;;                     {"1" (thrift/mk-spout-spec (TestWordSpout. true) :parallelism-hint 3)}
;;                     {"2" (thrift/mk-bolt-spec {"1" ["word"]} (TestWordCounter.) :parallelism-hint 4)
;;                      "3" (thrift/mk-bolt-spec {"1" :global} (TestGlobalCount.))
;;                      "4" (thrift/mk-bolt-spec {"2" :global} (TestAggregatesCounter.))
;;                      })]
;;         (submit-local-topology nimbus
;;                             "counter"
;;                             {TOPOLOGY-OPTIMIZE false TOPOLOGY-WORKERS 20 TOPOLOGY-MESSAGE-TIMEOUT-SECS 3 TOPOLOGY-DEBUG true}
;;                             topology)
;;         (Thread/sleep 10000)
;;         (.killTopology nimbus "counter")
;;         (Thread/sleep 10000)
;;         )))

;; (deftest test-multilang-fy
;;   (with-local-cluster [cluster :supervisors 4]
;;     (let [nimbus (:nimbus cluster)
;;           topology (thrift/mk-topology
;;                       {"1" (thrift/mk-spout-spec (TestWordSpout. false))}
;;                       {"2" (thrift/mk-shell-bolt-spec {"1" :shuffle} "fancy" "tester.fy" ["word"] :parallelism-hint 1)}
;;                       )]
;;       (submit-local-topology nimbus
;;                           "test"
;;                           {TOPOLOGY-OPTIMIZE false TOPOLOGY-WORKERS 20 TOPOLOGY-MESSAGE-TIMEOUT-SECS 3 TOPOLOGY-DEBUG true}
;;                           topology)
;;       (Thread/sleep 10000)
;;       (.killTopology nimbus "test")
;;       (Thread/sleep 10000)
;;       )))

(deftest test-multilang-rb
  (with-local-cluster [cluster :supervisors 4]
    (let [nimbus (:nimbus cluster)
          topology (thrift/mk-topology
                    {"1" (thrift/mk-shell-spout-spec ["ruby" "tester_spout.rb"] ["word"])}
                    {"2" (thrift/mk-shell-bolt-spec {"1" :shuffle} "ruby" "tester_bolt.rb" ["word"] :parallelism-hint 1)})]
      (submit-local-topology nimbus
                             "test"
                             {TOPOLOGY-OPTIMIZE false TOPOLOGY-WORKERS 20 TOPOLOGY-MESSAGE-TIMEOUT-SECS 3 TOPOLOGY-DEBUG true}
                             topology)
      (Thread/sleep 10000)
      (.killTopology nimbus "test")
      (Thread/sleep 10000))))


(deftest test-multilang-py
  (with-local-cluster [cluster :supervisors 4]
    (let [nimbus (:nimbus cluster)
          topology (thrift/mk-topology
                      {"1" (thrift/mk-shell-spout-spec ["python" "tester_spout.py"] ["word"])}
                      {"2" (thrift/mk-shell-bolt-spec {"1" :shuffle} ["python" "tester_bolt.py"] ["word"] :parallelism-hint 1)}
                      )]
      (submit-local-topology nimbus
                          "test"
                          {TOPOLOGY-OPTIMIZE false TOPOLOGY-WORKERS 20 TOPOLOGY-MESSAGE-TIMEOUT-SECS 3 TOPOLOGY-DEBUG true}
                          topology)
      (Thread/sleep 10000)
      (.killTopology nimbus "test")
      (Thread/sleep 10000)
      )))


(deftest test-basic-topology
  (doseq [zmq-on? [true false]]
    (with-simulated-time-local-cluster [cluster :supervisors 4
                                        :daemon-conf {STORM-LOCAL-MODE-ZMQ zmq-on?}]
      (let [topology (thrift/mk-topology
                      {"1" (thrift/mk-spout-spec (TestWordSpout. true) :parallelism-hint 3)}
                      {"2" (thrift/mk-bolt-spec {"1" ["word"]} (TestWordCounter.) :parallelism-hint 4)
                       "3" (thrift/mk-bolt-spec {"1" :global} (TestGlobalCount.))
                       "4" (thrift/mk-bolt-spec {"2" :global} (TestAggregatesCounter.))
                       })
            results (complete-topology cluster
                                       topology
                                       :mock-sources {"1" [["nathan"] ["bob"] ["joey"] ["nathan"]]}
                                       :storm-conf {TOPOLOGY-WORKERS 2})]
        (is (ms= [["nathan"] ["bob"] ["joey"] ["nathan"]]
                 (read-tuples results "1")))
        (is (ms= [["nathan" 1] ["nathan" 2] ["bob" 1] ["joey" 1]]
                 (read-tuples results "2")))
        (is (= [[1] [2] [3] [4]]
               (read-tuples results "3")))
        (is (= [[1] [2] [3] [4]]
               (read-tuples results "4")))
        ))))

(defbolt identity-bolt ["num"]
  [tuple collector]
  (emit-bolt! collector (.getValues tuple) :anchor tuple)
  (ack! collector tuple))

(deftest test-system-stream
  ;; this test works because mocking a spout splits up the tuples evenly among the tasks
  (with-simulated-time-local-cluster [cluster]
      (let [topology (thrift/mk-topology
                      {"1" (thrift/mk-spout-spec (TestWordSpout. true) :p 3)}
                      {"2" (thrift/mk-bolt-spec {"1" ["word"] ["1" "__system"] :global} identity-bolt :p 1)
                       })
            results (complete-topology cluster
                                       topology
                                       :mock-sources {"1" [["a"] ["b"] ["c"]]}
                                       :storm-conf {TOPOLOGY-WORKERS 2})]
        (is (ms= [["a"] ["b"] ["c"] ["startup"] ["startup"] ["startup"]]
                 (read-tuples results "2")))
        )))

(deftest test-shuffle
  (with-simulated-time-local-cluster [cluster :supervisors 4]
    (let [topology (thrift/mk-topology
                    {"1" (thrift/mk-spout-spec (TestWordSpout. true) :parallelism-hint 4)}
                    {"2" (thrift/mk-bolt-spec {"1" :shuffle} (TestGlobalCount.)
                                            :parallelism-hint 6)
                     })
          results (complete-topology cluster
                                     topology
                                     ;; important for test that
                                     ;; #tuples = multiple of 4 and 6
                                     :mock-sources {"1" [["a"] ["b"]
                                                       ["a"] ["b"]
                                                       ["a"] ["b"]
                                                       ["a"] ["b"]
                                                       ["a"] ["b"]
                                                       ["a"] ["b"]
                                                       ["a"] ["b"]
                                                       ["a"] ["b"]
                                                       ["a"] ["b"]
                                                       ["a"] ["b"]
                                                       ["a"] ["b"]
                                                       ["a"] ["b"]
                                                       ]}
                                     )]
      (is (ms= (apply concat (repeat 6 [[1] [2] [3] [4]]))
               (read-tuples results "2")))
      )))

(defbolt lalala-bolt1 ["word"] [[val :as tuple] collector]
  (let [ret (str val "lalala")]
    (emit-bolt! collector [ret] :anchor tuple)
    (ack! collector tuple)
    ))

(defbolt lalala-bolt2 ["word"] {:prepare true}
  [conf context collector]
  (let [state (atom nil)]
    (reset! state "lalala")
    (bolt
      (execute [tuple]
        (let [ret (-> (.getValue tuple 0) (str @state))]
                (emit-bolt! collector [ret] :anchor tuple)
                (ack! collector tuple)
                ))
      )))
      
(defbolt lalala-bolt3 ["word"] {:prepare true :params [prefix]}
  [conf context collector]
  (let [state (atom nil)]
    (bolt
      (prepare [_ _ _]
        (reset! state (str prefix "lalala")))
      (execute [{val "word" :as tuple}]
        (let [ret (-> (.getValue tuple 0) (str @state))]
          (emit-bolt! collector [ret] :anchor tuple)
          (ack! collector tuple)
          )))
    ))

(deftest test-clojure-bolt
  (with-simulated-time-local-cluster [cluster :supervisors 4]
    (let [nimbus (:nimbus cluster)
          topology (thrift/mk-topology
                      {"1" (thrift/mk-spout-spec (TestWordSpout. false))}
                      {"2" (thrift/mk-bolt-spec {"1" :shuffle}
                                              lalala-bolt1)
                       "3" (thrift/mk-bolt-spec {"1" :local-or-shuffle}
                                              lalala-bolt2)
                       "4" (thrift/mk-bolt-spec {"1" :shuffle}
                                              (lalala-bolt3 "_nathan_"))}
                      )
          results (complete-topology cluster
                                     topology
                                     :mock-sources {"1" [["david"]
                                                       ["adam"]
                                                       ]}
                                     )]
      (is (ms= [["davidlalala"] ["adamlalala"]] (read-tuples results "2")))
      (is (ms= [["davidlalala"] ["adamlalala"]] (read-tuples results "3")))
      (is (ms= [["david_nathan_lalala"] ["adam_nathan_lalala"]] (read-tuples results "4")))
      )))

(defbolt punctuator-bolt ["word" "period" "question" "exclamation"]
  [tuple collector]
  (if (= (:word tuple) "bar")
    (do 
      (emit-bolt! collector {:word "bar" :period "bar" :question "bar"
                            "exclamation" "bar"})
      (ack! collector tuple))
    (let [ res (assoc tuple :period (str (:word tuple) "."))
           res (assoc res :exclamation (str (:word tuple) "!"))
           res (assoc res :question (str (:word tuple) "?")) ]
      (emit-bolt! collector res)
      (ack! collector tuple))))

(deftest test-map-emit
  (with-simulated-time-local-cluster [cluster :supervisors 4]
    (let [topology (thrift/mk-topology
                      {"words" (thrift/mk-spout-spec (TestWordSpout. false))}
                      {"out" (thrift/mk-bolt-spec {"words" :shuffle}
                                              punctuator-bolt)}
                      )
          results (complete-topology cluster
                                     topology
                                     :mock-sources {"words" [["foo"] ["bar"]]}
                                     )]
      (is (ms= [["foo" "foo." "foo?" "foo!"]
                ["bar" "bar" "bar" "bar"]   ] (read-tuples results "out"))))))
  

(defn ack-tracking-feeder [fields]
  (let [tracker (AckTracker.)]
    [(doto (feeder-spout fields)
       (.setAckFailDelegate tracker))
     (fn [val]
       (is (= (.getNumAcks tracker) val))
       (.resetNumAcks tracker)
       )]
    ))

(defbolt branching-bolt ["num"]
  {:params [amt]}
  [tuple collector]
  (doseq [i (range amt)]
    (emit-bolt! collector [i] :anchor tuple))
  (ack! collector tuple))

(defbolt agg-bolt ["num"] {:prepare true :params [amt]}
  [conf context collector]
  (let [seen (atom [])]
    (bolt
      (execute [tuple]
        (swap! seen conj tuple)
        (when (= (count @seen) amt)
          (emit-bolt! collector [1] :anchor @seen)
          (doseq [s @seen]
            (ack! collector s))
          (reset! seen [])
          )))
      ))

(defbolt ack-bolt {}
  [tuple collector]
  (ack! collector tuple))

(deftest test-acking
  (with-tracked-cluster [cluster]
    (let [[feeder1 checker1] (ack-tracking-feeder ["num"])
          [feeder2 checker2] (ack-tracking-feeder ["num"])
          [feeder3 checker3] (ack-tracking-feeder ["num"])
          tracked (mk-tracked-topology
                   cluster
                   (topology
                     {"1" (spout-spec feeder1)
                      "2" (spout-spec feeder2)
                      "3" (spout-spec feeder3)}
                     {"4" (bolt-spec {"1" :shuffle} (branching-bolt 2))
                      "5" (bolt-spec {"2" :shuffle} (branching-bolt 4))
                      "6" (bolt-spec {"3" :shuffle} (branching-bolt 1))
                      "7" (bolt-spec
                            {"4" :shuffle
                            "5" :shuffle
                            "6" :shuffle}
                            (agg-bolt 3))
                      "8" (bolt-spec {"7" :shuffle} (branching-bolt 2))
                      "9" (bolt-spec {"8" :shuffle} ack-bolt)}
                     ))]
      (submit-local-topology (:nimbus cluster)
                             "acking-test1"
                             {}
                             (:topology tracked))
      (.feed feeder1 [1])
      (tracked-wait tracked 1)
      (checker1 0)
      (.feed feeder2 [1])
      (tracked-wait tracked 1)
      (checker1 1)
      (checker2 1)
      (.feed feeder1 [1])
      (tracked-wait tracked 1)
      (checker1 0)
      (.feed feeder1 [1])
      (tracked-wait tracked 1)
      (checker1 1)
      (.feed feeder3 [1])
      (tracked-wait tracked 1)
      (checker1 0)
      (checker3 0)
      (.feed feeder2 [1])
      (tracked-wait tracked 1)
      (checker1 1)
      (checker2 1)
      (checker3 1)
      
      )))

(deftest test-ack-branching
  (with-tracked-cluster [cluster]
    (let [[feeder checker] (ack-tracking-feeder ["num"])
          tracked (mk-tracked-topology
                   cluster
                   (topology
                     {"1" (spout-spec feeder)}
                     {"2" (bolt-spec {"1" :shuffle} identity-bolt)
                      "3" (bolt-spec {"1" :shuffle} identity-bolt)
                      "4" (bolt-spec
                            {"2" :shuffle
                             "3" :shuffle}
                             (agg-bolt 4))}))]
      (submit-local-topology (:nimbus cluster)
                             "test-acking2"
                             {}
                             (:topology tracked))
      (.feed feeder [1])
      (tracked-wait tracked 1)
      (checker 0)
      (.feed feeder [1])
      (tracked-wait tracked 1)
      (checker 2)
      )))

(defbolt dup-anchor ["num"]
  [tuple collector]
  (emit-bolt! collector [1] :anchor [tuple tuple])
  (ack! collector tuple))

(deftest test-acking-self-anchor
  (with-tracked-cluster [cluster]
    (let [[feeder checker] (ack-tracking-feeder ["num"])
          tracked (mk-tracked-topology
                   cluster
                   (topology
                     {"1" (spout-spec feeder)}
                     {"2" (bolt-spec {"1" :shuffle} dup-anchor)
                      "3" (bolt-spec {"2" :shuffle} ack-bolt)}))]
      (submit-local-topology (:nimbus cluster)
                             "test"
                             {}
                             (:topology tracked))
      (.feed feeder [1])
      (tracked-wait tracked 1)
      (checker 1)
      (.feed feeder [1])
      (.feed feeder [1])
      (.feed feeder [1])
      (tracked-wait tracked 3)
      (checker 3)
      )))

;; (defspout ConstantSpout ["val"] {:prepare false}
;;   [collector]
;;   (Time/sleep 100)
;;   (emit-spout! collector [1]))

;; (def errored (atom false))
;; (def restarted (atom false))

;; (defbolt local-error-checker {} [tuple collector]
;;   (when-not @errored
;;     (reset! errored true)
;;     (println "erroring")
;;     (throw (RuntimeException.)))
;;   (when-not @restarted (println "restarted"))
;;   (reset! restarted true))

;; (deftest test-no-halt-local-mode
;;   (with-simulated-time-local-cluster [cluster]
;;       (let [topology (topology
;;                       {1 (spout-spec ConstantSpout)}
;;                       {2 (bolt-spec {1 :shuffle} local-error-checker)
;;                        })]
;;         (submit-local-topology (:nimbus cluster)
;;                                "test"
;;                                {}
;;                                topology)
;;         (while (not @restarted)
;;           (advance-time-ms! 100))
;;         )))

(defspout IncSpout ["word"]
  [conf context collector]
  (let [state (atom 0)]
    (spout
     (nextTuple []
       (Thread/sleep 100)
       (emit-spout! collector [@state] :id 1)         
       )
     (ack [id]
       (swap! state inc))
     )))


(defspout IncSpout2 ["word"] {:params [prefix]}
  [conf context collector]
  (let [state (atom 0)]
    (spout
     (nextTuple []
       (Thread/sleep 100)
       (swap! state inc)
       (emit-spout! collector [(str prefix "-" @state)])         
       )
     )))

;; (deftest test-clojure-spout
;;   (with-local-cluster [cluster]
;;     (let [nimbus (:nimbus cluster)
;;           top (topology
;;                {1 (spout-spec IncSpout)}
;;                {}
;;                )]
;;       (submit-local-topology nimbus
;;                              "spout-test"
;;                              {TOPOLOGY-DEBUG true
;;                               TOPOLOGY-MESSAGE-TIMEOUT-SECS 3}
;;                              top)
;;       (Thread/sleep 10000)
;;       (.killTopology nimbus "spout-test")
;;       (Thread/sleep 10000)
;;       )))


(deftest test-component-specific-config
  (with-simulated-time-local-cluster [cluster
                                      :daemon-conf {TOPOLOGY-OPTIMIZE false
                                                    TOPOLOGY-SKIP-MISSING-KRYO-REGISTRATIONS true}]
    (letlocals
     (bind builder (TopologyBuilder.))
     (.setSpout builder "1" (TestPlannerSpout. (Fields. ["conf"])))
     (-> builder
         (.setBolt "2"
                   (TestConfBolt.
                    {"fake.config" 123
                     TOPOLOGY-MAX-TASK-PARALLELISM 20
                     TOPOLOGY-MAX-SPOUT-PENDING 30
                     TOPOLOGY-OPTIMIZE true
                     TOPOLOGY-KRYO-REGISTER [{"fake.type" "bad.serializer"}
                                             {"fake.type2" "a.serializer"}]
                     }))
         (.shuffleGrouping "1")
         (.setMaxTaskParallelism 2)
         (.addConfiguration "fake.config2" 987)
         )
     

     (bind results
           (complete-topology cluster
                              (.createTopology builder)
                              :storm-conf {TOPOLOGY-KRYO-REGISTER [{"fake.type" "good.serializer" "fake.type3" "a.serializer3"}]}
                              :mock-sources {"1" [["fake.config"]
                                                  [TOPOLOGY-MAX-TASK-PARALLELISM]
                                                  [TOPOLOGY-MAX-SPOUT-PENDING]
                                                  [TOPOLOGY-OPTIMIZE]
                                                  ["fake.config2"]
                                                  [TOPOLOGY-KRYO-REGISTER]
                                                  ]}))
     (is (= {"fake.config" 123
             "fake.config2" 987
             TOPOLOGY-MAX-TASK-PARALLELISM 2
             TOPOLOGY-MAX-SPOUT-PENDING 30
             TOPOLOGY-OPTIMIZE false
             TOPOLOGY-KRYO-REGISTER {"fake.type" "good.serializer"
                                     "fake.type2" "a.serializer"
                                     "fake.type3" "a.serializer3"}}
            (->> (read-tuples results "2")
                 (apply concat)
                 (apply hash-map))
            ))
     )))

(defbolt conf-query-bolt ["conf" "val"] {:prepare true :params [conf] :conf conf}
  [conf context collector]
  (bolt
   (execute [tuple]
            (let [name (.getValue tuple 0)
                  val (if (= name "!MAX_MSG_TIMEOUT") (.maxTopologyMessageTimeout context) (get conf name))]
              (emit-bolt! collector [name val] :anchor tuple)
              (ack! collector tuple))
            )))

(deftest test-component-specific-config-clojure
  (with-simulated-time-local-cluster [cluster]
    (let [topology (topology {"1" (spout-spec (TestPlannerSpout. (Fields. ["conf"])) :conf {TOPOLOGY-MESSAGE-TIMEOUT-SECS 40})
                              }
                             {"2" (bolt-spec {"1" :shuffle}
                                             (conf-query-bolt {"fake.config" 1
                                                               TOPOLOGY-MAX-TASK-PARALLELISM 2
                                                               TOPOLOGY-MAX-SPOUT-PENDING 10})
                                             :conf {TOPOLOGY-MAX-SPOUT-PENDING 3})
                              })
          results (complete-topology cluster
                                     topology
                                     :topology-name "test123"
                                     :storm-conf {TOPOLOGY-MAX-TASK-PARALLELISM 10
                                                  TOPOLOGY-MESSAGE-TIMEOUT-SECS 30}
                                     :mock-sources {"1" [["fake.config"]
                                                         [TOPOLOGY-MAX-TASK-PARALLELISM]
                                                         [TOPOLOGY-MAX-SPOUT-PENDING]
                                                         ["!MAX_MSG_TIMEOUT"]
                                                         [TOPOLOGY-NAME]
                                                         ]})]
      (is (= {"fake.config" 1
              TOPOLOGY-MAX-TASK-PARALLELISM 2
              TOPOLOGY-MAX-SPOUT-PENDING 3
              "!MAX_MSG_TIMEOUT" 40
              TOPOLOGY-NAME "test123"}
             (->> (read-tuples results "2")
                  (apply concat)
                  (apply hash-map))
             )))))

(defbolt hooks-bolt ["emit" "ack" "fail"] {:prepare true}
  [conf context collector]
  (let [acked (atom 0)
        failed (atom 0)
        emitted (atom 0)]
    (.addTaskHook context
                  (reify backtype.storm.hooks.ITaskHook
                    (prepare [this conf context]
                      )
                    (cleanup [this]
                      )
                    (emit [this info]
                      (swap! emitted inc))
                    (boltAck [this info]
                      (swap! acked inc))
                    (boltFail [this info]
                      (swap! failed inc))))
    (bolt
     (execute [tuple]
        (emit-bolt! collector [@emitted @acked @failed])
        (if (= 0 (- @acked @failed))
          (ack! collector tuple)
          (fail! collector tuple))
        ))))

(deftest test-hooks
  (with-simulated-time-local-cluster [cluster]
    (let [topology (topology {"1" (spout-spec (TestPlannerSpout. (Fields. ["conf"])))
                              }
                             {"2" (bolt-spec {"1" :shuffle}
                                             hooks-bolt)
                              })
          results (complete-topology cluster
                                     topology
                                     :mock-sources {"1" [[1]
                                                         [1]
                                                         [1]
                                                         [1]
                                                         ]})]
      (is (= [[0 0 0]
              [2 1 0]
              [4 1 1]
              [6 2 1]]
             (read-tuples results "2")
             )))))

(deftest test-acking-branching-complex
  ;; test acking with branching in the topology
  )


(deftest test-fields-grouping
  ;; 1. put a shitload of random tuples through it and test that counts are right
  ;; 2. test that different spouts with different phints group the same way
  )

(deftest test-all-grouping
  )

(deftest test-direct-grouping
  )<|MERGE_RESOLUTION|>--- conflicted
+++ resolved
@@ -1,13 +1,8 @@
 (ns backtype.storm.integration-test
   (:use [clojure test])
-<<<<<<< HEAD
-  (:import [backtype.storm.testing TestWordCounter TestWordSpout TestGlobalCount TestAggregatesCounter])
-  (:use [backtype.storm bootstrap clojure testing])
-=======
   (:import [backtype.storm.topology TopologyBuilder])
   (:import [backtype.storm.testing TestWordCounter TestWordSpout TestGlobalCount TestAggregatesCounter TestConfBolt])
   (:use [backtype.storm bootstrap testing])
->>>>>>> c1b8943e
   (:use [backtype.storm.daemon common])
   )
 
