--- conflicted
+++ resolved
@@ -39,43 +39,33 @@
 public class DisruptorQueue implements IStatefulObject {
     private static final Object FLUSH_CACHE = new Object();
     private static final Object INTERRUPT = new Object();
+    private static final String PREFIX = "disruptor-";
 
     private final ConcurrentLinkedQueue<Object> _cache = new ConcurrentLinkedQueue<Object>();
     private final HashMap<String, Object> state = new HashMap<String, Object>(4);
 
+    private final String _queueName;
     private final RingBuffer<MutableObject> _buffer;
     private final Sequence _consumer;
     private final SequenceBarrier _barrier;
 
     // TODO: consider having a threadlocal cache of this variable to speed up reads?
     volatile boolean consumerStartedFlag = false;
-<<<<<<< HEAD
 
-    public DisruptorQueue(ProducerType producerType, int bufferSize, WaitStrategy wait) {
+    public DisruptorQueue(String queueName, ProducerType producerType, int bufferSize, WaitStrategy wait) {
         _buffer = RingBuffer.create(producerType, new ObjectEventFactory(), bufferSize, wait);
-=======
-    ConcurrentLinkedQueue<Object> _cache = new ConcurrentLinkedQueue();
-    private static String PREFIX = "disruptor-";
-    private String _queueName = "";
-    
-    public DisruptorQueue(String queueName, ClaimStrategy claim, WaitStrategy wait) {
-         this._queueName = PREFIX + queueName;
-        _buffer = new RingBuffer<MutableObject>(new ObjectEventFactory(), claim, wait);
->>>>>>> 1a57fcf6
+        _queueName = PREFIX + queueName;
         _consumer = new Sequence();
         _barrier = _buffer.newBarrier();
         _buffer.addGatingSequences(_consumer);
         consumerStartedFlag = producerType == ProducerType.SINGLE;
     }
-<<<<<<< HEAD
 
-=======
-    
     public String getName() {
-      return _queueName;
+        return _queueName;
     }
-    
->>>>>>> 1a57fcf6
+
+
     public void consumeBatch(EventHandler<Object> handler) {
         consumeBatchToCursor(_barrier.getCursor(), handler);
     }
