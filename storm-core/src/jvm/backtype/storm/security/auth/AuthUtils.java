/**
 * Licensed to the Apache Software Foundation (ASF) under one
 * or more contributor license agreements.  See the NOTICE file
 * distributed with this work for additional information
 * regarding copyright ownership.  The ASF licenses this file
 * to you under the Apache License, Version 2.0 (the
 * "License"); you may not use this file except in compliance
 * with the License.  You may obtain a copy of the License at
 *
 * http://www.apache.org/licenses/LICENSE-2.0
 *
 * Unless required by applicable law or agreed to in writing, software
 * distributed under the License is distributed on an "AS IS" BASIS,
 * WITHOUT WARRANTIES OR CONDITIONS OF ANY KIND, either express or implied.
 * See the License for the specific language governing permissions and
 * limitations under the License.
 */
package backtype.storm.security.auth;

import backtype.storm.Config;
import javax.security.auth.login.Configuration;
import javax.security.auth.login.AppConfigurationEntry;
import javax.security.auth.Subject;
import java.security.URIParameter;

import backtype.storm.security.INimbusCredentialPlugin;
import org.slf4j.Logger;
import org.slf4j.LoggerFactory;
import java.io.File;
import java.io.IOException;
import java.net.URI;
import java.util.Collection;
import java.util.Set;
import java.util.HashSet;
import java.util.HashMap;
import java.util.Map;
<<<<<<< HEAD
import java.util.SortedMap;
import java.util.TreeMap;
import java.util.concurrent.ExecutorService;
=======
>>>>>>> 2b6884b3

public class AuthUtils {
    private static final Logger LOG = LoggerFactory.getLogger(AuthUtils.class);
    public static final String LOGIN_CONTEXT_SERVER = "StormServer";
    public static final String LOGIN_CONTEXT_CLIENT = "StormClient";
    public static final String LOGIN_CONTEXT_PACEMAKER_DIGEST = "PacemakerDigest";
    public static final String LOGIN_CONTEXT_PACEMAKER_SERVER = "PacemakerServer";
    public static final String LOGIN_CONTEXT_PACEMAKER_CLIENT = "PacemakerClient";
    public static final String SERVICE = "storm_thrift_server";

    /**
     * Construct a JAAS configuration object per storm configuration file
     * @param storm_conf Storm configuration
     * @return JAAS configuration object
     */
    public static Configuration GetConfiguration(Map storm_conf) {
        Configuration login_conf = null;

        //find login file configuration from Storm configuration
        String loginConfigurationFile = (String)storm_conf.get("java.security.auth.login.config");
        if ((loginConfigurationFile != null) && (loginConfigurationFile.length()>0)) {
            File config_file = new File(loginConfigurationFile);
            if (! config_file.canRead()) {
                throw new RuntimeException("File " + loginConfigurationFile +
                        " cannot be read.");
            }
            try {
                URI config_uri = config_file.toURI();
                login_conf = Configuration.getInstance("JavaLoginConfig", new URIParameter(config_uri));
            } catch (Exception ex) {
                throw new RuntimeException(ex);
            }
        }

        return login_conf;
    }

    /**
     * Pull a set of keys out of a Configuration.
     * @param configs_to_pull A set of config keys that you want the values of.
     * @param conf The config to pull the key/value pairs out of.
     * @param conf_entry The app configuration entry name to get stuff from.
     * @return Return a map of the configs in configs_to_pull to their values.
     */
    public static SortedMap<String, ?> PullConfig(Configuration conf,
                                            String conf_entry) throws IOException {
        if(conf == null) {
            return null;
        }
        AppConfigurationEntry configurationEntries[] = conf.getAppConfigurationEntry(conf_entry);
        if(configurationEntries == null) {
            String errorMessage = "Could not find a '" + conf_entry
                + "' entry in this configuration: Client cannot start.";
            throw new IOException(errorMessage);
        }

        TreeMap<String, Object> results = new TreeMap<>();
        

        for(AppConfigurationEntry entry: configurationEntries) {
            Map<String, ?> options = entry.getOptions();
            for(String key : options.keySet()) {
                results.put(key, options.get(key));
            }
        }
        return results;
    }

    /**
     * Construct a principal to local plugin
     * @param storm_conf storm configuration
     * @return the plugin
     */
    public static IPrincipalToLocal GetPrincipalToLocalPlugin(Map storm_conf) {
        IPrincipalToLocal ptol;
        try {
          String ptol_klassName = (String) storm_conf.get(Config.STORM_PRINCIPAL_TO_LOCAL_PLUGIN);
          Class klass = Class.forName(ptol_klassName);
          ptol = (IPrincipalToLocal)klass.newInstance();
          ptol.prepare(storm_conf);
        } catch (Exception e) {
          throw new RuntimeException(e);
        }
        return ptol;
    }

    /**
     * Construct a group mapping service provider plugin
     * @param storm_conf storm configuration
     * @return the plugin
     */
    public static IGroupMappingServiceProvider GetGroupMappingServiceProviderPlugin(Map storm_conf) {
        IGroupMappingServiceProvider gmsp;
        try {
            String gmsp_klassName = (String) storm_conf.get(Config.STORM_GROUP_MAPPING_SERVICE_PROVIDER_PLUGIN);
            Class klass = Class.forName(gmsp_klassName);
            gmsp = (IGroupMappingServiceProvider)klass.newInstance();
            gmsp.prepare(storm_conf);
        } catch (Exception e) {
          throw new RuntimeException(e);
        }
        return gmsp;
    }

    /**
     * Get all of the configured Credential Renewer Plugins.
     * @param conf the storm configuration to use.
     * @return the configured credential renewers.
     */
    public static Collection<ICredentialsRenewer> GetCredentialRenewers(Map conf) {
        try {
            Set<ICredentialsRenewer> ret = new HashSet<>();
            Collection<String> clazzes = (Collection<String>)conf.get(Config.NIMBUS_CREDENTIAL_RENEWERS);
            if (clazzes != null) {
                for (String clazz : clazzes) {
                    ICredentialsRenewer inst = (ICredentialsRenewer)Class.forName(clazz).newInstance();
                    inst.prepare(conf);
                    ret.add(inst);
                }
            }
            return ret;
        } catch (Exception e) {
            throw new RuntimeException(e);
        }
    }

    /**
     * Get all the Nimbus Auto cred plugins.
     * @param conf nimbus configuration to use.
     * @return nimbus auto credential plugins.
     */
    public static Collection<INimbusCredentialPlugin> getNimbusAutoCredPlugins(Map conf) {
        try {
            Set<INimbusCredentialPlugin> ret = new HashSet<>();
            Collection<String> clazzes = (Collection<String>)conf.get(Config.NIMBUS_AUTO_CRED_PLUGINS);
            if (clazzes != null) {
                for (String clazz : clazzes) {
                    INimbusCredentialPlugin inst = (INimbusCredentialPlugin)Class.forName(clazz).newInstance();
                    inst.prepare(conf);
                    ret.add(inst);
                }
            }
            return ret;
        } catch (Exception e) {
            throw new RuntimeException(e);
        }
    }

    /**
     * Get all of the configured AutoCredential Plugins.
     * @param storm_conf the storm configuration to use.
     * @return the configured auto credentials.
     */
    public static Collection<IAutoCredentials> GetAutoCredentials(Map storm_conf) {
        try {
            Set<IAutoCredentials> autos = new HashSet<>();
            Collection<String> clazzes = (Collection<String>)storm_conf.get(Config.TOPOLOGY_AUTO_CREDENTIALS);
            if (clazzes != null) {
                for (String clazz : clazzes) {
                    IAutoCredentials a = (IAutoCredentials)Class.forName(clazz).newInstance();
                    a.prepare(storm_conf);
                    autos.add(a);
                }
            }
            LOG.info("Got AutoCreds "+autos);
            return autos;
        } catch (Exception e) {
            throw new RuntimeException(e);
        }
    }

    /**
     * Populate a subject from credentials using the IAutoCredentials.
     * @param subject the subject to populate or null if a new Subject should be created.
     * @param autos the IAutoCredentials to call to populate the subject.
     * @param credentials the credentials to pull from
     * @return the populated subject.
     */
    public static Subject populateSubject(Subject subject, Collection<IAutoCredentials> autos, Map<String,String> credentials) {
        try {
            if (subject == null) {
                subject = new Subject();
            }
            for (IAutoCredentials autoCred : autos) {
                autoCred.populateSubject(subject, credentials);
            }
            return subject;
        } catch (Exception e) {
            throw new RuntimeException(e);
        }
    }

    /**
     * Update a subject from credentials using the IAutoCredentials.
     * @param subject the subject to update
     * @param autos the IAutoCredentials to call to update the subject.
     * @param credentials the credentials to pull from
     */
    public static void updateSubject(Subject subject, Collection<IAutoCredentials> autos, Map<String,String> credentials) {
        if (subject == null) {
            throw new RuntimeException("The subject cannot be null when updating a subject with credentials");
        }

        try {
            for (IAutoCredentials autoCred : autos) {
                autoCred.updateSubject(subject, credentials);
            }
        } catch (Exception e) {
            throw new RuntimeException(e);
        }
    }

    /**
     * Construct a transport plugin per storm configuration
     */
    public static ITransportPlugin GetTransportPlugin(ThriftConnectionType type, Map storm_conf, Configuration login_conf) {
        ITransportPlugin  transportPlugin;
        try {
            String transport_plugin_klassName = type.getTransportPlugin(storm_conf);
            Class klass = Class.forName(transport_plugin_klassName);
            transportPlugin = (ITransportPlugin)klass.newInstance();
            transportPlugin.prepare(type, storm_conf, login_conf);
        } catch(Exception e) {
            throw new RuntimeException(e);
        }
        return transportPlugin;
    }

    private static IHttpCredentialsPlugin GetHttpCredentialsPlugin(Map conf,
            String klassName) {
        IHttpCredentialsPlugin plugin;
        try {
            Class klass = Class.forName(klassName);
            plugin = (IHttpCredentialsPlugin)klass.newInstance();
            plugin.prepare(conf);
        } catch(Exception e) {
            throw new RuntimeException(e);
        }
        return plugin;
    }

    /**
     * Construct an HttpServletRequest credential plugin specified by the UI
     * storm configuration
     * @param conf storm configuration
     * @return the plugin
     */
    public static IHttpCredentialsPlugin GetUiHttpCredentialsPlugin(Map conf) {
        String klassName = (String)conf.get(Config.UI_HTTP_CREDS_PLUGIN);
        return AuthUtils.GetHttpCredentialsPlugin(conf, klassName);
    }

    /**
     * Construct an HttpServletRequest credential plugin specified by the DRPC
     * storm configuration
     * @param conf storm configuration
     * @return the plugin
     */
    public static IHttpCredentialsPlugin GetDrpcHttpCredentialsPlugin(Map conf) {
        String klassName = (String)conf.get(Config.DRPC_HTTP_CREDS_PLUGIN);
        return AuthUtils.GetHttpCredentialsPlugin(conf, klassName);
    }

    public static String get(Configuration configuration, String section, String key) throws IOException {
        AppConfigurationEntry configurationEntries[] = configuration.getAppConfigurationEntry(section);
        if (configurationEntries == null) {
            String errorMessage = "Could not find a '"+ section + "' entry in this configuration.";
            throw new IOException(errorMessage);
        }

        for(AppConfigurationEntry entry: configurationEntries) {
            Object val = entry.getOptions().get(key);
            if (val != null)
                return (String)val;
        }
        return null;
    }

    private static final String USERNAME = "username";
    private static final String PASSWORD = "password";

    public static String makeDigestPayload(Configuration login_config, String config_section) {
        String username = null;
        String password = null;
        try {
            Map<String, ?> results = AuthUtils.PullConfig(login_config, config_section);
            username = (String)results.get(USERNAME);
            password = (String)results.get(PASSWORD);
        }
        catch (Exception e) {
            LOG.error("Failed to pull username/password out of jaas conf", e);
        }

        if(username == null || password == null) {
            return null;
        }

        return username + ":" + password;
    }
}<|MERGE_RESOLUTION|>--- conflicted
+++ resolved
@@ -34,12 +34,8 @@
 import java.util.HashSet;
 import java.util.HashMap;
 import java.util.Map;
-<<<<<<< HEAD
 import java.util.SortedMap;
 import java.util.TreeMap;
-import java.util.concurrent.ExecutorService;
-=======
->>>>>>> 2b6884b3
 
 public class AuthUtils {
     private static final Logger LOG = LoggerFactory.getLogger(AuthUtils.class);
