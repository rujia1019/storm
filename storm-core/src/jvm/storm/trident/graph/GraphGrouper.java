/**
 * Licensed to the Apache Software Foundation (ASF) under one
 * or more contributor license agreements.  See the NOTICE file
 * distributed with this work for additional information
 * regarding copyright ownership.  The ASF licenses this file
 * to you under the Apache License, Version 2.0 (the
 * "License"); you may not use this file except in compliance
 * with the License.  You may obtain a copy of the License at
 *
 * http://www.apache.org/licenses/LICENSE-2.0
 *
 * Unless required by applicable law or agreed to in writing, software
 * distributed under the License is distributed on an "AS IS" BASIS,
 * WITHOUT WARRANTIES OR CONDITIONS OF ANY KIND, either express or implied.
 * See the License for the specific language governing permissions and
 * limitations under the License.
 */
package storm.trident.graph;

import java.util.*;

import org.jgrapht.DirectedGraph;
import storm.trident.planner.Node;
import storm.trident.util.IndexedEdge;


public class GraphGrouper {
    final DirectedGraph<Node, IndexedEdge> graph;
    final Set<Group> currGroups;
    final Map<Node, Group> groupIndex = new HashMap<>();
    
    public GraphGrouper(DirectedGraph<Node, IndexedEdge> graph, Collection<Group> initialGroups) {
        this.graph = graph;
<<<<<<< HEAD
        this.currGroups = new LinkedHashSet(initialGroups);
=======
        this.currGroups = new HashSet<>(initialGroups);
>>>>>>> 5a79ba5f
        reindex();      
    }
    
    public Collection<Group> getAllGroups() {
        return currGroups;
    }
    
    public void addGroup(Group g) {
        currGroups.add(g);
    }
    
    public void reindex() {
        groupIndex.clear();
        for(Group g: currGroups) {
            for(Node n: g.nodes) {
                groupIndex.put(n, g);
            }
        }  
    }
    
    public void mergeFully() {
        boolean somethingHappened = true;
        while(somethingHappened) {
            somethingHappened = false;
            for(Group g: currGroups) {
                Collection<Group> outgoingGroups = outgoingGroups(g);
                if(outgoingGroups.size()==1) {
                    Group out = outgoingGroups.iterator().next();
                    if(out!=null) {
                        merge(g, out);
                        somethingHappened = true;
                        break;
                    }
                }
                
                Collection<Group> incomingGroups = incomingGroups(g);
                if(incomingGroups.size()==1) {
                    Group in = incomingGroups.iterator().next();
                    if(in!=null) {
                        merge(g, in);
                        somethingHappened = true;
                        break;
                    }
                }                
            }
        }
    }
    
    private void merge(Group g1, Group g2) {
        Group newGroup = new Group(g1, g2);
        currGroups.remove(g1);
        currGroups.remove(g2);
        currGroups.add(newGroup);
        for(Node n: newGroup.nodes) {
            groupIndex.put(n, newGroup);
        }
    }
    
    public Collection<Group> outgoingGroups(Group g) {
        Set<Group> ret = new HashSet<>();
        for(Node n: g.outgoingNodes()) {
            Group other = nodeGroup(n);
            if(other==null || !other.equals(g)) {
                ret.add(other);                
            }
        }
        return ret;
    }
    
    public Collection<Group> incomingGroups(Group g) {
        Set<Group> ret = new HashSet<>();
        for(Node n: g.incomingNodes()) {
            Group other = nodeGroup(n);
            if(other==null || !other.equals(g)) {
                ret.add(other);                
            }
        }
        return ret;        
    } 
    
    public Group nodeGroup(Node n) {
        return groupIndex.get(n);
    }
    
}<|MERGE_RESOLUTION|>--- conflicted
+++ resolved
@@ -31,12 +31,8 @@
     
     public GraphGrouper(DirectedGraph<Node, IndexedEdge> graph, Collection<Group> initialGroups) {
         this.graph = graph;
-<<<<<<< HEAD
         this.currGroups = new LinkedHashSet(initialGroups);
-=======
-        this.currGroups = new HashSet<>(initialGroups);
->>>>>>> 5a79ba5f
-        reindex();      
+        reindex();
     }
     
     public Collection<Group> getAllGroups() {
