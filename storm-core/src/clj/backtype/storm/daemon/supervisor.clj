;; Licensed to the Apache Software Foundation (ASF) under one
;; or more contributor license agreements.  See the NOTICE file
;; distributed with this work for additional information
;; regarding copyright ownership.  The ASF licenses this file
;; to you under the Apache License, Version 2.0 (the
;; "License"); you may not use this file except in compliance
;; with the License.  You may obtain a copy of the License at
;;
;; http://www.apache.org/licenses/LICENSE-2.0
;;
;; Unless required by applicable law or agreed to in writing, software
;; distributed under the License is distributed on an "AS IS" BASIS,
;; WITHOUT WARRANTIES OR CONDITIONS OF ANY KIND, either express or implied.
;; See the License for the specific language governing permissions and
;; limitations under the License.
(ns backtype.storm.daemon.supervisor
  (:import [java.io OutputStreamWriter BufferedWriter IOException])
  (:import [backtype.storm.scheduler ISupervisor]
           [java.net JarURLConnection]
           [java.net URI])
  (:use [backtype.storm bootstrap])
  (:use [backtype.storm.daemon common])
  (:require [backtype.storm.daemon [worker :as worker]])
  (:import [org.apache.zookeeper data.ACL ZooDefs$Ids ZooDefs$Perms])
  (:import [org.yaml.snakeyaml Yaml]
           [org.yaml.snakeyaml.constructor SafeConstructor])
  (:gen-class
    :methods [^{:static true} [launch [backtype.storm.scheduler.ISupervisor] void]]))

(bootstrap)

(defmulti download-storm-code cluster-mode)
(defmulti launch-worker (fn [supervisor & _] (cluster-mode (:conf supervisor))))

;; used as part of a map from port to this
(defrecord LocalAssignment [storm-id executors])

(defprotocol SupervisorDaemon
  (get-id [this])
  (get-conf [this])
  (shutdown-all-workers [this])
  )

(defn- assignments-snapshot [storm-cluster-state callback assignment-versions]
  (let [storm-ids (.assignments storm-cluster-state callback)]
    (let [new-assignments 
          (->>
           (dofor [sid storm-ids] 
                  (let [recorded-version (:version (get assignment-versions sid))]
                    (if-let [assignment-version (.assignment-version storm-cluster-state sid callback)]
                      (if (= assignment-version recorded-version)
                        {sid (get assignment-versions sid)}
                        {sid (.assignment-info-with-version storm-cluster-state sid callback)})
                      {sid nil})))
           (apply merge)
           (filter-val not-nil?))]
          
      {:assignments (into {} (for [[k v] new-assignments] [k (:data v)]))
       :versions new-assignments})))
  
(defn- read-my-executors [assignments-snapshot storm-id assignment-id]
  (let [assignment (get assignments-snapshot storm-id)
        my-executors (filter (fn [[_ [node _]]] (= node assignment-id))
                           (:executor->node+port assignment))
        port-executors (apply merge-with
                          concat
                          (for [[executor [_ port]] my-executors]
                            {port [executor]}
                            ))]
    (into {} (for [[port executors] port-executors]
               ;; need to cast to int b/c it might be a long (due to how yaml parses things)
               ;; doall is to avoid serialization/deserialization problems with lazy seqs
               [(Integer. port) (LocalAssignment. storm-id (doall executors))]
               ))))

(defn- read-assignments
  "Returns map from port to struct containing :storm-id and :executors"
  ([assignments-snapshot assignment-id]
     (->> (dofor [sid (keys assignments-snapshot)] (read-my-executors assignments-snapshot sid assignment-id))
          (apply merge-with (fn [& ignored] (throw-runtime "Should not have multiple topologies assigned to one port")))))
  ([assignments-snapshot assignment-id existing-assignment retries]
     (try (let [assignments (read-assignments assignments-snapshot assignment-id)]
            (reset! retries 0)
            assignments)
          (catch RuntimeException e
            (if (> @retries 2) (throw e) (swap! retries inc))
            (log-warn (.getMessage e) ": retrying " @retries " of 3")
            existing-assignment))))

(defn- read-storm-code-locations
  [assignments-snapshot]
  (map-val :master-code-dir assignments-snapshot))

(defn- read-downloaded-storm-ids [conf]
  (map #(url-decode %) (read-dir-contents (supervisor-stormdist-root conf)))
  )

(defn read-worker-heartbeat [conf id]
  (let [local-state (worker-state conf id)]
    (.get local-state LS-WORKER-HEARTBEAT)
    ))


(defn my-worker-ids [conf]
  (read-dir-contents (worker-root conf)))

(defn read-worker-heartbeats
  "Returns map from worker id to heartbeat"
  [conf]
  (let [ids (my-worker-ids conf)]
    (into {}
      (dofor [id ids]
        [id (read-worker-heartbeat conf id)]))
    ))


(defn matches-an-assignment? [worker-heartbeat assigned-executors]
  (let [local-assignment (assigned-executors (:port worker-heartbeat))]
    (and local-assignment
         (= (:storm-id worker-heartbeat) (:storm-id local-assignment))
         (= (disj (set (:executors worker-heartbeat)) Constants/SYSTEM_EXECUTOR_ID)
            (set (:executors local-assignment))))))

(let [dead-workers (atom #{})]
  (defn get-dead-workers []
    @dead-workers)
  (defn add-dead-worker [worker]
    (swap! dead-workers conj worker))
  (defn remove-dead-worker [worker]
    (swap! dead-workers disj worker)))

(defn is-worker-hb-timed-out? [now hb conf]
  (> (- now (:time-secs hb))
     (conf SUPERVISOR-WORKER-TIMEOUT-SECS)))

(defn read-allocated-workers
  "Returns map from worker id to worker heartbeat. if the heartbeat is nil, then the worker is dead (timed out or never wrote heartbeat)"
  [supervisor assigned-executors now]
  (let [conf (:conf supervisor)
        ^LocalState local-state (:local-state supervisor)
        id->heartbeat (read-worker-heartbeats conf)
        approved-ids (set (keys (.get local-state LS-APPROVED-WORKERS)))]
    (into
     {}
     (dofor [[id hb] id->heartbeat]
            (let [state (cond
                         (not hb)
                           :not-started
                         (or (not (contains? approved-ids id))
                             (not (matches-an-assignment? hb assigned-executors)))
                           :disallowed
                         (or 
                          (when (get (get-dead-workers) id)
                            (log-message "Worker Process " id " has died!")
                            true)
                          (is-worker-hb-timed-out? now hb conf))
                           :timed-out
                         true
                           :valid)]
              (log-debug "Worker " id " is " state ": " (pr-str hb) " at supervisor time-secs " now)
              [id [state hb]]
              ))
     )))

(defn- wait-for-worker-launch [conf id start-time]
  (let [state (worker-state conf id)]    
    (loop []
      (let [hb (.get state LS-WORKER-HEARTBEAT)]
        (when (and
               (not hb)
               (<
                (- (current-time-secs) start-time)
                (conf SUPERVISOR-WORKER-START-TIMEOUT-SECS)
                ))
          (log-message id " still hasn't started")
          (Time/sleep 500)
          (recur)
          )))
    (when-not (.get state LS-WORKER-HEARTBEAT)
      (log-message "Worker " id " failed to start")
      )))

(defn- wait-for-workers-launch [conf ids]
  (let [start-time (current-time-secs)]
    (doseq [id ids]
      (wait-for-worker-launch conf id start-time))
    ))

(defn generate-supervisor-id []
  (uuid))

(defnk worker-launcher [conf user args :environment {} :log-prefix nil :exit-code-callback nil]
  (let [_ (when (clojure.string/blank? user)
            (throw (java.lang.IllegalArgumentException.
                     "User cannot be blank when calling worker-launcher.")))
        wl-initial (conf SUPERVISOR-WORKER-LAUNCHER)
        storm-home (System/getProperty "storm.home")
        wl (if wl-initial wl-initial (str storm-home "/bin/worker-launcher"))
        command (concat [wl user] args)]
    (log-message "Running as user:" user " command:" (pr-str command))
    (launch-process command :environment environment :log-prefix log-prefix :exit-code-callback exit-code-callback)
  ))

(defnk worker-launcher-and-wait [conf user args :environment {} :log-prefix nil]
  (let [process (worker-launcher conf user args :environment environment)]
    (if log-prefix
      (read-and-log-stream log-prefix (.getInputStream process)))
      (try
        (.waitFor process)
      (catch InterruptedException e
        (log-message log-prefix " interrupted.")))
      (.exitValue process)))

(defn- rmr-as-user
  "Launches a process owned by the given user that deletes the given path
  recursively.  Throws RuntimeException if the directory is not removed."
  [conf id user path]
  (worker-launcher-and-wait conf
                            user
                            ["rmr" path]
                            :log-prefix (str "rmr " id))
  (if (exists-file? path)
    (throw (RuntimeException. (str path " was not deleted")))))

(defn try-cleanup-worker [conf id user]
  (try
    (if (.exists (File. (worker-root conf id)))
      (do
        (if (conf SUPERVISOR-RUN-WORKER-AS-USER)
          (rmr-as-user conf id user (worker-root conf id))
          (do
            (rmr (worker-heartbeats-root conf id))
            ;; this avoids a race condition with worker or subprocess writing pid around same time
            (rmpath (worker-pids-root conf id))
            (rmpath (worker-root conf id))))
        (remove-worker-user! conf id)
        (remove-dead-worker id)
      ))
  (catch IOException e
    (log-warn-error e "Failed to cleanup worker " id ". Will retry later"))
  (catch RuntimeException e
    (log-warn-error e "Failed to cleanup worker " id ". Will retry later")
    )
  (catch java.io.FileNotFoundException e (log-message (.getMessage e)))
    ))

(defn shutdown-worker [supervisor id]
  (log-message "Shutting down " (:supervisor-id supervisor) ":" id)
  (let [conf (:conf supervisor)
        pids (read-dir-contents (worker-pids-root conf id))
        thread-pid (@(:worker-thread-pids-atom supervisor) id)
        as-user (conf SUPERVISOR-RUN-WORKER-AS-USER)
        user (get-worker-user conf id)]
    (when thread-pid
      (psim/kill-process thread-pid))
    (doseq [pid pids]
      (if as-user
        (worker-launcher-and-wait conf user ["signal" pid "9"] :log-prefix (str "kill -15 " pid))
        (kill-process-with-sig-term pid)))
    (if-not (empty? pids) (sleep-secs 1)) ;; allow 1 second for execution of cleanup threads on worker.
    (doseq [pid pids]
      (if as-user
        (worker-launcher-and-wait conf user ["signal" pid "9"] :log-prefix (str "kill -9 " pid))
        (force-kill-process pid))
      (if as-user
        (rmr-as-user conf id user (worker-pid-path conf id pid)) 
        (try
          (rmpath (worker-pid-path conf id pid))
          (catch Exception e)))) ;; on windows, the supervisor may still holds the lock on the worker directory
    (try-cleanup-worker conf id user))
  (log-message "Shut down " (:supervisor-id supervisor) ":" id))

(def SUPERVISOR-ZK-ACLS
  [(first ZooDefs$Ids/CREATOR_ALL_ACL) 
   (ACL. (bit-or ZooDefs$Perms/READ ZooDefs$Perms/CREATE) ZooDefs$Ids/ANYONE_ID_UNSAFE)])

(defn supervisor-data [conf shared-context ^ISupervisor isupervisor]
  {:conf conf
   :shared-context shared-context
   :isupervisor isupervisor
   :active (atom true)
   :uptime (uptime-computer)
   :worker-thread-pids-atom (atom {})
   :storm-cluster-state (cluster/mk-storm-cluster-state conf :acls (when
                                                                     (Utils/isZkAuthenticationConfiguredStormServer
                                                                       conf)
                                                                     SUPERVISOR-ZK-ACLS))
   :local-state (supervisor-state conf)
   :supervisor-id (.getSupervisorId isupervisor)
   :assignment-id (.getAssignmentId isupervisor)
   :my-hostname (if (contains? conf STORM-LOCAL-HOSTNAME)
                  (conf STORM-LOCAL-HOSTNAME)
                  (local-hostname))
   :curr-assignment (atom nil) ;; used for reporting used ports when heartbeating
   :timer (mk-timer :kill-fn (fn [t]
                               (log-error t "Error when processing event")
                               (exit-process! 20 "Error when processing an event")
                               ))
   :assignment-versions (atom {})
   :sync-retry (atom 0)
   })

(defn sync-processes [supervisor]
  (let [conf (:conf supervisor)
        ^LocalState local-state (:local-state supervisor)
        assigned-executors (defaulted (.get local-state LS-LOCAL-ASSIGNMENTS) {})
        now (current-time-secs)
        allocated (read-allocated-workers supervisor assigned-executors now)
        keepers (filter-val
                 (fn [[state _]] (= state :valid))
                 allocated)
        keep-ports (set (for [[id [_ hb]] keepers] (:port hb)))
        reassign-executors (select-keys-pred (complement keep-ports) assigned-executors)
        new-worker-ids (into
                        {}
                        (for [port (keys reassign-executors)]
                          [port (uuid)]))
        ]
    ;; 1. to kill are those in allocated that are dead or disallowed
    ;; 2. kill the ones that should be dead
    ;;     - read pids, kill -9 and individually remove file
    ;;     - rmr heartbeat dir, rmdir pid dir, rmdir id dir (catch exception and log)
    ;; 3. of the rest, figure out what assignments aren't yet satisfied
    ;; 4. generate new worker ids, write new "approved workers" to LS
    ;; 5. create local dir for worker id
    ;; 5. launch new workers (give worker-id, port, and supervisor-id)
    ;; 6. wait for workers launch
  
    (log-debug "Syncing processes")
    (log-debug "Assigned executors: " assigned-executors)
    (log-debug "Allocated: " allocated)
    (doseq [[id [state heartbeat]] allocated]
      (when (not= :valid state)
        (log-message
         "Shutting down and clearing state for id " id
         ". Current supervisor time: " now
         ". State: " state
         ", Heartbeat: " (pr-str heartbeat))
        (shutdown-worker supervisor id)
        ))
    (doseq [id (vals new-worker-ids)]
      (local-mkdirs (worker-pids-root conf id))
      (local-mkdirs (worker-heartbeats-root conf id)))
    (.put local-state LS-APPROVED-WORKERS
          (merge
           (select-keys (.get local-state LS-APPROVED-WORKERS)
                        (keys keepers))
           (zipmap (vals new-worker-ids) (keys new-worker-ids))
           ))
    (wait-for-workers-launch
     conf
     (dofor [[port assignment] reassign-executors]
       (let [id (new-worker-ids port)]
         (log-message "Launching worker with assignment "
                      (pr-str assignment)
                      " for this supervisor "
                      (:supervisor-id supervisor)
                      " on port "
                      port
                      " with id "
                      id
                      )
         (launch-worker supervisor
                        (:storm-id assignment)
                        port
                        id)
         id)))
    ))

(defn assigned-storm-ids-from-port-assignments [assignment]
  (->> assignment
       vals
       (map :storm-id)
       set))

(defn shutdown-disallowed-workers [supervisor]
  (let [conf (:conf supervisor)
        ^LocalState local-state (:local-state supervisor)
        assigned-executors (defaulted (.get local-state LS-LOCAL-ASSIGNMENTS) {})
        now (current-time-secs)
        allocated (read-allocated-workers supervisor assigned-executors now)
        disallowed (keys (filter-val
                                  (fn [[state _]] (= state :disallowed))
                                  allocated))]
    (log-debug "Allocated workers " allocated)
    (log-debug "Disallowed workers " disallowed)
    (doseq [id disallowed]
      (shutdown-worker supervisor id))
    ))

(defn mk-synchronize-supervisor [supervisor sync-processes event-manager processes-event-manager]
  (fn this []
    (let [conf (:conf supervisor)
          storm-cluster-state (:storm-cluster-state supervisor)
          ^ISupervisor isupervisor (:isupervisor supervisor)
          ^LocalState local-state (:local-state supervisor)
          sync-callback (fn [& ignored] (.add event-manager this))
          assignment-versions @(:assignment-versions supervisor)
          {assignments-snapshot :assignments versions :versions}  (assignments-snapshot 
                                                                   storm-cluster-state sync-callback 
                                                                   assignment-versions)
          storm-code-map (read-storm-code-locations assignments-snapshot)
          downloaded-storm-ids (set (read-downloaded-storm-ids conf))
          existing-assignment (.get local-state LS-LOCAL-ASSIGNMENTS)
          all-assignment (read-assignments assignments-snapshot
                                           (:assignment-id supervisor)
                                           existing-assignment
                                           (:sync-retry supervisor))
          new-assignment (->> all-assignment
                              (filter-key #(.confirmAssigned isupervisor %)))
          assigned-storm-ids (assigned-storm-ids-from-port-assignments new-assignment)
          ]
      (log-debug "Synchronizing supervisor")
      (log-debug "Storm code map: " storm-code-map)
      (log-debug "Downloaded storm ids: " downloaded-storm-ids)
      (log-debug "All assignment: " all-assignment)
      (log-debug "New assignment: " new-assignment)
      
      ;; download code first
      ;; This might take awhile
      ;;   - should this be done separately from usual monitoring?
      ;; should we only download when topology is assigned to this supervisor?
      (doseq [[storm-id master-code-dir] storm-code-map]
        (when (and (not (downloaded-storm-ids storm-id))
                   (assigned-storm-ids storm-id))
          (log-message "Downloading code for storm id "
             storm-id
             " from "
             master-code-dir)
          (download-storm-code conf storm-id master-code-dir)
          (log-message "Finished downloading code for storm id "
             storm-id
             " from "
             master-code-dir)
          ))

      (log-debug "Writing new assignment "
                 (pr-str new-assignment))
      (doseq [p (set/difference (set (keys existing-assignment))
                                (set (keys new-assignment)))]
        (.killedWorker isupervisor (int p)))
      (.assigned isupervisor (keys new-assignment))
      (.put local-state
            LS-LOCAL-ASSIGNMENTS
            new-assignment)
      (swap! (:assignment-versions supervisor) versions)
      (reset! (:curr-assignment supervisor) new-assignment)
      ;; remove any downloaded code that's no longer assigned or active
      ;; important that this happens after setting the local assignment so that
      ;; synchronize-supervisor doesn't try to launch workers for which the
      ;; resources don't exist
      (if on-windows? (shutdown-disallowed-workers supervisor))
      (doseq [storm-id downloaded-storm-ids]
        (when-not (assigned-storm-ids storm-id)
          (log-message "Removing code for storm id "
                       storm-id)
          (try
            (rmr (supervisor-stormdist-root conf storm-id))
            (catch Exception e (log-message (.getMessage e))))
          ))
      (.add processes-event-manager sync-processes)
      )))

;; in local state, supervisor stores who its current assignments are
;; another thread launches events to restart any dead processes if necessary
(defserverfn mk-supervisor [conf shared-context ^ISupervisor isupervisor]
  (log-message "Starting Supervisor with conf " conf)
  (.prepare isupervisor conf (supervisor-isupervisor-dir conf))
  (FileUtils/cleanDirectory (File. (supervisor-tmp-dir conf)))
  (let [supervisor (supervisor-data conf shared-context isupervisor)
        [event-manager processes-event-manager :as managers] [(event/event-manager false) (event/event-manager false)]                         
        sync-processes (partial sync-processes supervisor)
        synchronize-supervisor (mk-synchronize-supervisor supervisor sync-processes event-manager processes-event-manager)
        heartbeat-fn (fn [] (.supervisor-heartbeat!
                               (:storm-cluster-state supervisor)
                               (:supervisor-id supervisor)
                               (SupervisorInfo. (current-time-secs)
                                                (:my-hostname supervisor)
                                                (:assignment-id supervisor)
                                                (keys @(:curr-assignment supervisor))
                                                ;; used ports
                                                (.getMetadata isupervisor)
                                                (conf SUPERVISOR-SCHEDULER-META)
                                                ((:uptime supervisor)))))]
    (heartbeat-fn)
    ;; should synchronize supervisor so it doesn't launch anything after being down (optimization)
    (schedule-recurring (:timer supervisor)
                        0
                        (conf SUPERVISOR-HEARTBEAT-FREQUENCY-SECS)
                        heartbeat-fn)
    (when (conf SUPERVISOR-ENABLE)
      ;; This isn't strictly necessary, but it doesn't hurt and ensures that the machine stays up
      ;; to date even if callbacks don't all work exactly right
      (schedule-recurring (:timer supervisor) 0 10 (fn [] (.add event-manager synchronize-supervisor)))
      (schedule-recurring (:timer supervisor)
                          0
                          (conf SUPERVISOR-MONITOR-FREQUENCY-SECS)
                          (fn [] (.add processes-event-manager sync-processes))))
    (log-message "Starting supervisor with id " (:supervisor-id supervisor) " at host " (:my-hostname supervisor))
    (reify
     Shutdownable
     (shutdown [this]
               (log-message "Shutting down supervisor " (:supervisor-id supervisor))
               (reset! (:active supervisor) false)
               (cancel-timer (:timer supervisor))
               (.shutdown event-manager)
               (.shutdown processes-event-manager)
               (.disconnect (:storm-cluster-state supervisor)))
     SupervisorDaemon
     (get-conf [this]
       conf)
     (get-id [this]
       (:supervisor-id supervisor))
     (shutdown-all-workers [this]
       (let [ids (my-worker-ids conf)]
         (doseq [id ids]
           (shutdown-worker supervisor id)
           )))
     DaemonCommon
     (waiting? [this]
       (or (not @(:active supervisor))
           (and
            (timer-waiting? (:timer supervisor))
            (every? (memfn waiting?) managers)))
           ))))

(defn kill-supervisor [supervisor]
  (.shutdown supervisor)
  )

(defn setup-storm-code-dir [conf storm-conf dir]
 (if (conf SUPERVISOR-RUN-WORKER-AS-USER)
  (worker-launcher-and-wait conf (storm-conf TOPOLOGY-SUBMITTER-USER) ["code-dir" dir] :log-prefix (str "setup conf for " dir))))

;; distributed implementation
(defmethod download-storm-code
    :distributed [conf storm-id master-code-dir]
    ;; Downloading to permanent location is atomic
    (let [tmproot (str (supervisor-tmp-dir conf) file-path-separator (uuid))
          stormroot (supervisor-stormdist-root conf storm-id)]
      (FileUtils/forceMkdir (File. tmproot))
      
      (Utils/downloadFromMaster conf (master-stormjar-path master-code-dir) (supervisor-stormjar-path tmproot))
      (Utils/downloadFromMaster conf (master-stormcode-path master-code-dir) (supervisor-stormcode-path tmproot))
      (Utils/downloadFromMaster conf (master-stormconf-path master-code-dir) (supervisor-stormconf-path tmproot))
      (extract-dir-from-jar (supervisor-stormjar-path tmproot) RESOURCES-SUBDIR tmproot)
      (FileUtils/moveDirectory (File. tmproot) (File. stormroot))
      (setup-storm-code-dir conf (read-supervisor-storm-conf conf storm-id) stormroot)      
    ))

(defn write-log-metadata-to-yaml-file! [storm-id port data conf]
  (let [file (get-log-metadata-file storm-id port)]
    ;;run worker as user needs the directory to have special permissions
    ;; or it is insecure
    (when (and (not (conf SUPERVISOR-RUN-WORKER-AS-USER))
               (not (.exists (.getParentFile file))))
      (.mkdirs (.getParentFile file)))
    (let [writer (java.io.FileWriter. file)
        yaml (Yaml.)]
      (try
        (.dump yaml data writer)
        (finally
          (.close writer))))))

(defn write-log-metadata! [storm-conf user worker-id storm-id port conf]
  (let [data {TOPOLOGY-SUBMITTER-USER user
              "worker-id" worker-id
              LOGS-USERS (sort (distinct (remove nil?
                                           (concat
                                             (storm-conf LOGS-USERS)
                                             (storm-conf TOPOLOGY-USERS)))))}]
    (write-log-metadata-to-yaml-file! storm-id port data conf)))

(defn jlp [stormroot conf]
  (let [resource-root (str stormroot File/separator RESOURCES-SUBDIR)
        os (clojure.string/replace (System/getProperty "os.name") #"\s+" "_")
        arch (System/getProperty "os.arch")
        arch-resource-root (str resource-root File/separator os "-" arch)]
    (str arch-resource-root File/pathSeparator resource-root File/pathSeparator (conf JAVA-LIBRARY-PATH)))) 

<<<<<<< HEAD
(defn substitute-childopts
  [childopts worker-id storm-id port]
  (
    let [replacement-map {"%ID%"          (str port)
                          "%WORKER-ID%"   (str worker-id)
                          "%STORM-ID%"    (str storm-id)
                          "%WORKER-PORT%" (str port)}
         sub-fn (fn [s] 
                  (reduce (fn [string entry]
                    (apply clojure.string/replace string entry))
                     s replacement-map))]
    (if-not (nil? childopts)
      (if (sequential? childopts)
        (map sub-fn childopts)
        (-> childopts sub-fn (.split " ")))
      nil)
    ))
=======
(defn substitute-childopts 
  "Generates runtime childopts by replacing keys with topology-id, worker-id, port"
  [value worker-id topology-id port]
  (let [replacement-map {"%ID%"          (str port)
                         "%WORKER-ID%"   (str worker-id)
                         "%TOPOLOGY-ID%"    (str topology-id)
                         "%WORKER-PORT%" (str port)}
        sub-fn #(reduce (fn [string entry]
                          (apply clojure.string/replace string entry))
                        % 
                        replacement-map)]
    (cond
      (nil? value) nil
      (list? value) (map sub-fn value)
      :else (-> value sub-fn (clojure.string/split #"\s+")))))
>>>>>>> d9b68ab1

(defn java-cmd []
  (let [java-home (.get (System/getenv) "JAVA_HOME")]
    (if (nil? java-home)
      "java"
      (str java-home file-path-separator "bin" file-path-separator "java")
      )))


(defmethod launch-worker
    :distributed [supervisor storm-id port worker-id]
    (let [conf (:conf supervisor)
          run-worker-as-user (conf SUPERVISOR-RUN-WORKER-AS-USER)
          storm-home (System/getProperty "storm.home")
          storm-log-dir (or (System/getProperty "storm.log.dir") (str storm-home "/logs"))
          stormroot (supervisor-stormdist-root conf storm-id)
          jlp (jlp stormroot conf)
          stormjar (supervisor-stormjar-path stormroot)
          storm-conf (read-supervisor-storm-conf conf storm-id)
          topo-classpath (if-let [cp (storm-conf TOPOLOGY-CLASSPATH)]
                           [cp]
                           [])
          classpath (-> (current-classpath)
                        (add-to-classpath [stormjar])
                        (add-to-classpath topo-classpath))
          top-gc-opts (storm-conf TOPOLOGY-WORKER-GC-CHILDOPTS)
          gc-opts (substitute-childopts (if top-gc-opts top-gc-opts (conf WORKER-GC-CHILDOPTS)) worker-id storm-id port)
          user (storm-conf TOPOLOGY-SUBMITTER-USER)
          logfilename (logs-filename storm-id port)
          worker-childopts (when-let [s (conf WORKER-CHILDOPTS)]
                             (substitute-childopts s worker-id storm-id port))
          topo-worker-childopts (when-let [s (storm-conf TOPOLOGY-WORKER-CHILDOPTS)]
                                  (substitute-childopts s worker-id storm-id port))
          topology-worker-environment (if-let [env (storm-conf TOPOLOGY-ENVIRONMENT)]
                                        (merge env {"LD_LIBRARY_PATH" jlp})
                                        {"LD_LIBRARY_PATH" jlp})
          command (concat
                    [(java-cmd) "-server"]
                    worker-childopts
                    topo-worker-childopts
                    gc-opts
                    [(str "-Djava.library.path=" jlp)
                     (str "-Dlogfile.name=" logfilename)
                     (str "-Dstorm.home=" storm-home)
                     (str "-Dstorm.log.dir=" storm-log-dir)
                     (str "-Dlogback.configurationFile=" storm-home "/logback/cluster.xml")
                     (str "-Dstorm.id=" storm-id)
                     (str "-Dworker.id=" worker-id)
                     (str "-Dworker.port=" port)
                     "-cp" classpath
                     "backtype.storm.daemon.worker"
                     storm-id
                     (:assignment-id supervisor)
                     port
                     worker-id])
          command (->> command (map str) (filter (complement empty?)))]
      (log-message "Launching worker with command: " (shell-cmd command))
      (write-log-metadata! storm-conf user worker-id storm-id port conf)
      (set-worker-user! conf worker-id user)
      (let [log-prefix (str "Worker Process " worker-id)
           callback (fn [exit-code] 
                          (log-message log-prefix " exited with code: " exit-code)
                          (add-dead-worker worker-id))]
        (remove-dead-worker worker-id) 
        (if run-worker-as-user
          (let [worker-dir (worker-root conf worker-id)]
            (worker-launcher conf user ["worker" worker-dir (write-script worker-dir command :environment topology-worker-environment)] :log-prefix log-prefix :exit-code-callback callback))
          (launch-process command :environment topology-worker-environment :log-prefix log-prefix :exit-code-callback callback)
      ))))

;; local implementation

(defn resources-jar []
  (->> (.split (current-classpath) File/pathSeparator)
       (filter #(.endsWith  % ".jar"))
       (filter #(zip-contains-dir? % RESOURCES-SUBDIR))
       first ))

(defmethod download-storm-code
    :local [conf storm-id master-code-dir]
  (let [stormroot (supervisor-stormdist-root conf storm-id)]
      (FileUtils/copyDirectory (File. master-code-dir) (File. stormroot))
      (let [classloader (.getContextClassLoader (Thread/currentThread))
            resources-jar (resources-jar)
            url (.getResource classloader RESOURCES-SUBDIR)
            target-dir (str stormroot file-path-separator RESOURCES-SUBDIR)]
            (cond
              resources-jar
              (do
                (log-message "Extracting resources from jar at " resources-jar " to " target-dir)
                (extract-dir-from-jar resources-jar RESOURCES-SUBDIR stormroot))
              url
              (do
                (log-message "Copying resources at " (URI. (str url)) " to " target-dir)
                (if (= (.getProtocol url) "jar" )
                    (extract-dir-from-jar (.getFile (.getJarFileURL (.openConnection url))) RESOURCES-SUBDIR stormroot)
                    (FileUtils/copyDirectory (File. (.getPath (URI. (str url)))) (File. target-dir)))
                )
              )
            )))

(defmethod launch-worker
    :local [supervisor storm-id port worker-id]
    (let [conf (:conf supervisor)
          pid (uuid)
          worker (worker/mk-worker conf
                                   (:shared-context supervisor)
                                   storm-id
                                   (:assignment-id supervisor)
                                   port
                                   worker-id)]
      (set-worker-user! conf worker-id "")
      (psim/register-process pid worker)
      (swap! (:worker-thread-pids-atom supervisor) assoc worker-id pid)
      ))

(defn -launch [supervisor]
  (let [conf (read-storm-config)]
    (validate-distributed-mode! conf)
    (let [supervisor (mk-supervisor conf nil supervisor)]
      (add-shutdown-hook-with-force-kill-in-1-sec #(.shutdown supervisor)))))

(defn standalone-supervisor []
  (let [conf-atom (atom nil)
        id-atom (atom nil)]
    (reify ISupervisor
      (prepare [this conf local-dir]
        (reset! conf-atom conf)
        (let [state (LocalState. local-dir)
              curr-id (if-let [id (.get state LS-ID)]
                        id
                        (generate-supervisor-id))]
          (.put state LS-ID curr-id)
          (reset! id-atom curr-id))
        )
      (confirmAssigned [this port]
        true)
      (getMetadata [this]
        (doall (map int (get @conf-atom SUPERVISOR-SLOTS-PORTS))))
      (getSupervisorId [this]
        @id-atom)
      (getAssignmentId [this]
        @id-atom)
      (killedWorker [this port]
        )
      (assigned [this ports]
        ))))

(defn -main []
  (-launch (standalone-supervisor)))<|MERGE_RESOLUTION|>--- conflicted
+++ resolved
@@ -578,25 +578,6 @@
         arch-resource-root (str resource-root File/separator os "-" arch)]
     (str arch-resource-root File/pathSeparator resource-root File/pathSeparator (conf JAVA-LIBRARY-PATH)))) 
 
-<<<<<<< HEAD
-(defn substitute-childopts
-  [childopts worker-id storm-id port]
-  (
-    let [replacement-map {"%ID%"          (str port)
-                          "%WORKER-ID%"   (str worker-id)
-                          "%STORM-ID%"    (str storm-id)
-                          "%WORKER-PORT%" (str port)}
-         sub-fn (fn [s] 
-                  (reduce (fn [string entry]
-                    (apply clojure.string/replace string entry))
-                     s replacement-map))]
-    (if-not (nil? childopts)
-      (if (sequential? childopts)
-        (map sub-fn childopts)
-        (-> childopts sub-fn (.split " ")))
-      nil)
-    ))
-=======
 (defn substitute-childopts 
   "Generates runtime childopts by replacing keys with topology-id, worker-id, port"
   [value worker-id topology-id port]
@@ -612,7 +593,6 @@
       (nil? value) nil
       (list? value) (map sub-fn value)
       :else (-> value sub-fn (clojure.string/split #"\s+")))))
->>>>>>> d9b68ab1
 
 (defn java-cmd []
   (let [java-home (.get (System/getenv) "JAVA_HOME")]
