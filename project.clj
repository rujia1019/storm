--- conflicted
+++ resolved
@@ -1,8 +1,4 @@
-<<<<<<< HEAD
-(defproject storm/storm-kafka "0.7.5-dynamic-json"
-=======
-(defproject storm/storm-kafka "0.8.0-wip1"
->>>>>>> 4e7868ef
+(defproject storm/storm-kafka "0.8.0-wip2"
   :source-path "src/clj"
   :java-source-path "src/jvm"
   :javac-options {:debug "true" :fork "true"}
@@ -11,11 +7,7 @@
   :dependencies [[storm/kafka "0.7.0-incubating"
                    :exclusions [org.apache.zookeeper/zookeeper
                                 log4j/log4j]]]
-<<<<<<< HEAD
-  :dev-dependencies [[storm "0.7.4"]
-=======
   :dev-dependencies [[storm "0.8.0"]
->>>>>>> 4e7868ef
                      [org.clojure/clojure "1.4.0"]]
   :jvm-opts ["-Djava.library.path=/usr/local/lib:/opt/local/lib:/usr/lib"]
 )